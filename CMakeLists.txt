cmake_minimum_required(VERSION 3.18)
project(ExactDiagonalization LANGUAGES CXX)

# Set C++ standard
set(CMAKE_CXX_STANDARD 17)
set(CMAKE_CXX_STANDARD_REQUIRED OFF)
set(CMAKE_CXX_EXTENSIONS OFF)

# Build type
if(NOT CMAKE_BUILD_TYPE)
    set(CMAKE_BUILD_TYPE Release)
endif()

# Options
option(WITH_CUDA "Build with CUDA support" OFF)
option(WITH_MPI "Build with MPI support" ON)
option(ComputeCanada "Build on ComputeCanada" ON)
option(WITH_MKL "Build with Intel MKL support" ON)
option(USE_ONEMKL "Use Intel oneMKL instead of traditional MKL" ON)

if (WITH_CUDA)
    set(CMAKE_CUDA_ARCHITECTURES "native")
endif()

# Source directories
set(SRC_DIR ${CMAKE_CURRENT_SOURCE_DIR}/src)
include_directories(${SRC_DIR})

# Source files
set(SOURCES
    ${SRC_DIR}/ed_run.cpp
)

# Define executable
add_executable(ED ${SOURCES})

# MKL Configuration for ComputeCanada
if (ComputeCanada AND WITH_MKL)
    # Set MKL root
    set(MKLROOT $ENV{MKLROOT})
    
    if(USE_ONEMKL)
<<<<<<< HEAD
        # Use oneMKL from oneAPI
        find_package(MKL CONFIG REQUIRED)
        message(STATUS "Using Intel oneMKL from: ${MKLROOT}")
    else()
        # Use traditional MKL
        set(MKL_DIR "/usr/include/mkl")
        message(STATUS "Using traditional Intel MKL from: ${MKL_DIR}")
=======
        # Try modern MKL first
        find_package(MKL QUIET)
        if(MKL_FOUND)
            target_link_libraries(ED MKL::MKL)
            message(STATUS "Using Intel oneMKL from: ${MKLROOT}")
        else()
            # Fallback to manual linking
            set(USE_ONEMKL OFF)
        endif()
    endif()
    
    if(NOT USE_ONEMKL OR NOT MKL_FOUND)
        # Manual MKL linking for ComputeCanada
        find_library(MKL_INTEL_ILP64 mkl_intel_ilp64 PATHS ${MKLROOT}/lib)
        find_library(MKL_INTEL_THREAD mkl_intel_thread PATHS ${MKLROOT}/lib)
        find_library(MKL_CORE mkl_core PATHS ${MKLROOT}/lib)
        find_library(IOMP5 iomp5 PATHS ${MKLROOT}/lib)
        
        if(MKL_INTEL_ILP64 AND MKL_INTEL_THREAD AND MKL_CORE)
            target_compile_definitions(ED PRIVATE MKL_ILP64)
            target_include_directories(ED PRIVATE ${MKLROOT}/include)
            
            # Proper MKL link order
            target_link_libraries(ED 
                ${MKL_INTEL_ILP64}
                ${MKL_INTEL_THREAD}
                ${MKL_CORE}
                ${IOMP5}
                pthread
                m
                dl
            )
            message(STATUS "Using manual MKL linking with ILP64 interface")
        else()
            message(FATAL_ERROR "Required MKL libraries not found")
        endif()
>>>>>>> 23d41377
    endif()
    
    add_definitions(-DWITH_MKL)
    
else()
    # Non-ComputeCanada MKL setup
    if(WITH_MKL)
        if(USE_ONEMKL)
            find_package(MKL REQUIRED)
            target_link_libraries(ED MKL::MKL)
            message(STATUS "Using Intel oneMKL")
        endif()
        add_definitions(-DWITH_MKL)
    else()
        # Use system BLAS/LAPACK
        find_package(BLAS REQUIRED)
        find_package(LAPACK REQUIRED)
        target_link_libraries(ED ${BLAS_LIBRARIES} ${LAPACK_LIBRARIES})
    endif()
endif()

# Find LAPACKE
find_package(LAPACKE QUIET)
if(NOT LAPACKE_FOUND)
    find_library(LAPACKE_LIBRARY NAMES lapacke PATHS ${MKLROOT}/lib)
    if(LAPACKE_LIBRARY)
        set(LAPACKE_LIBRARIES ${LAPACKE_LIBRARY})
    else()
        message(FATAL_ERROR "LAPACKE library not found")
    endif()
endif()
target_link_libraries(ED ${LAPACKE_LIBRARIES})

# Find Eigen3
find_package(Eigen3 REQUIRED)
target_include_directories(ED SYSTEM PRIVATE ${EIGEN3_INCLUDE_DIR})

# Find ARPACK
find_library(ARPACK_LIBRARY NAMES arpack arpack-ng)
if(NOT ARPACK_LIBRARY)
    message(FATAL_ERROR "ARPACK library not found")
endif()
target_link_libraries(ED ${ARPACK_LIBRARY})

# MPI setup
if(WITH_MPI)
    find_package(MPI REQUIRED)
    target_include_directories(ED SYSTEM PRIVATE ${MPI_CXX_INCLUDE_DIRS})
    target_link_libraries(ED ${MPI_CXX_LIBRARIES})
    target_compile_definitions(ED PRIVATE WITH_MPI)
endif()

# CUDA setup
if(WITH_CUDA)
    enable_language(CUDA)
    find_package(CUDAToolkit REQUIRED)
    
    # Create CUDA wrapper
    file(WRITE ${CMAKE_BINARY_DIR}/lanczos_cuda_wrapper.cu 
         "#include \"${SRC_DIR}/lanczos_cuda.h\"\n")
    
    add_library(lanczos_cuda STATIC ${CMAKE_BINARY_DIR}/lanczos_cuda_wrapper.cu)
    target_link_libraries(lanczos_cuda CUDA::cublas CUDA::cusolver)
    
    target_link_libraries(ED lanczos_cuda)
    target_compile_definitions(ED PRIVATE WITH_CUDA)
endif()

# Add OpenMP support
find_package(OpenMP)
if(OpenMP_CXX_FOUND)
    target_link_libraries(ED OpenMP::OpenMP_CXX)
    message(STATUS "OpenMP Support: YES")
else()
    message(STATUS "OpenMP Support: NO")
endif()

# Platform-specific optimizations
if(CMAKE_CXX_COMPILER_ID MATCHES "GNU|Clang")
    target_compile_options(ED PRIVATE -O3 -march=native)
    if(CMAKE_BUILD_TYPE STREQUAL "Debug")
        target_compile_options(ED PRIVATE -g)
    endif()
elseif(CMAKE_CXX_COMPILER_ID MATCHES "Intel")
    target_compile_options(ED PRIVATE -O3 -xHost)
endif()

# Install targets
install(TARGETS ED DESTINATION bin)

# Print configuration summary
message(STATUS "Configuration Summary:")
message(STATUS "  C++ Standard: ${CMAKE_CXX_STANDARD}")
message(STATUS "  Build Type: ${CMAKE_BUILD_TYPE}")
message(STATUS "  CUDA Support: ${WITH_CUDA}")
message(STATUS "  MPI Support: ${WITH_MPI}")
message(STATUS "  MKL Support: ${WITH_MKL}")<|MERGE_RESOLUTION|>--- conflicted
+++ resolved
@@ -40,15 +40,6 @@
     set(MKLROOT $ENV{MKLROOT})
     
     if(USE_ONEMKL)
-<<<<<<< HEAD
-        # Use oneMKL from oneAPI
-        find_package(MKL CONFIG REQUIRED)
-        message(STATUS "Using Intel oneMKL from: ${MKLROOT}")
-    else()
-        # Use traditional MKL
-        set(MKL_DIR "/usr/include/mkl")
-        message(STATUS "Using traditional Intel MKL from: ${MKL_DIR}")
-=======
         # Try modern MKL first
         find_package(MKL QUIET)
         if(MKL_FOUND)
@@ -85,7 +76,6 @@
         else()
             message(FATAL_ERROR "Required MKL libraries not found")
         endif()
->>>>>>> 23d41377
     endif()
     
     add_definitions(-DWITH_MKL)
