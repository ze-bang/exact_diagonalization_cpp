--- conflicted
+++ resolved
@@ -2005,7 +2005,6 @@
     std::cout << "Shift-Invert Lanczos completed successfully" << std::endl;
 }
 
-<<<<<<< HEAD
 // Full diagonalization algorithm optimized for sparse Hermitian matrices
 void full_diagonalization(std::function<void(const Complex*, Complex*, int)> H, int N, int num_eigs, 
                        std::vector<double>& eigenvalues, std::string dir = "",
@@ -2296,8 +2295,6 @@
     std::cout << "Full diagonalization completed successfully" << std::endl;
 }
 
-=======
->>>>>>> 7cc0fbf6
 // Krylov-Schur algorithm implementation
 void krylov_schur(std::function<void(const Complex*, Complex*, int)> H, int N, int max_iter, 
                   int num_eigs, double tol, std::vector<double>& eigenvalues, std::string dir = "",
