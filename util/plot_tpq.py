import os
import glob
import numpy as np
from collections import defaultdict
import re
import sys

import matplotlib.pyplot as plt
import pandas as pd
import seaborn as sns
from scipy.interpolate import griddata
from mpi4py import MPI
# Function to apply broadening in time domain
def apply_time_broadening(t_values, data, broadening_type='gaussian', sigma=None, gamma=None):
    """
    Apply broadening to time correlation data before FFT
    
    Parameters:
    t_values: Time array
    data: Complex correlation data
    broadening_type: 'gaussian' or 'lorentzian'
    sigma: Width parameter for Gaussian broadening
    gamma: Width parameter for Lorentzian broadening
    
    Returns:
    broadened_data: Data with broadening applied
    """
    if broadening_type == 'gaussian' and sigma is not None:
        # Apply Gaussian broadening: multiply by exp(-t²/(2σ²))
        broadening_factor = np.exp(-t_values**2 / (2 * sigma**2))
        broadened_data = data * broadening_factor
        print(f"Applied Gaussian broadening in time domain with σ = {sigma:.4f}")
        
    elif broadening_type == 'lorentzian' and gamma is not None:
        # Apply Lorentzian broadening: multiply by exp(-γ|t|)
        broadening_factor = np.exp(-gamma * np.abs(t_values))
        broadened_data = data * broadening_factor
        print(f"Applied Lorentzian broadening in time domain with γ = {gamma:.4f}")
        
    else:
        broadened_data = data
        print("No time domain broadening applied")
    
    return broadened_data, broadening_factor if 'broadening_factor' in locals() else np.ones_like(data)

def extract_beta(filename):
    """Extract beta value from filename."""
    match = re.search(r'beta=(\d+)', filename)
    if match:
        return float(match.group(1))
    return None

def parse_filename(filename):
    """Extracts species and beta from filename."""
    basename = os.path.basename(filename)
    # Regex to capture the species from time_corr_rand0_(species)_beta=(value).dat
    match = re.search(r'time_corr_rand0_(.*?)_beta=([\d\.]+?)\.dat', basename)
    if match:
        species = match.group(1)
        beta = float(match.group(2))
        return species, beta
    return None, None

def parse_QFI_data(data_dir):
    # List all relevant files matching the pattern for any species
    files = glob.glob(os.path.join(data_dir, 'time_corr_rand0_*.dat'))
    print(f"Found {len(files)} files matching the pattern.")
    # Group files by species, then by beta
    species_data = defaultdict(lambda: defaultdict(list))
    species_names = set()
    for file_path in files:
        species, _ = parse_filename(file_path)
        if species:
            species_names.add(species)

    print("Species found:")
    for name in sorted(list(species_names)):
        print(name)
    for file_path in files:
        species, beta = parse_filename(file_path)
        if species is not None and beta is not None:
            species_data[species][beta].append(file_path)

    # Prepare for QFI vs beta plots for each species
    all_species_qfi_data = defaultdict(list)

    # Process each species
    for species, beta_groups in species_data.items():
        print(f"Processing species: {species}")

        # Process each beta group for the current species
        for beta, file_list in beta_groups.items():
            print(f"  Processing beta={beta} with {len(file_list)} files")

            all_data = []
            for file_path in file_list:
                try:
                    # Load the data (time, real, imag)
                    data = np.loadtxt(file_path, comments='#')
                    time = data[:, 0]
                    real_part = data[:, 1]
                    imag_part = data[:, 2]
                    val = real_part + 1j * imag_part
                    all_data.append((time, val))
                except Exception as e:
                    print(f"    Error reading {file_path}: {e}")
                    
            if not all_data:
                print(f"    No valid data for beta={beta}")
                continue

<<<<<<< HEAD
            # Calculate mean and standard error
            all_real_values = np.vstack([data[1] for data in all_data])
            mean_real = np.mean(all_real_values, axis=0)
            std_error = np.std(all_real_values, axis=0) / np.sqrt(len(all_data))

            # Apply Lorentzian filter to the time-domain data
            gamma = 0.1  # Broadening parameter: larger values -> more smoothing
            lorentzian_filter = np.exp(-gamma * np.abs(reference_time))
            mean_real = mean_real * lorentzian_filter

            mean_fft = np.zeros_like(mean_real)

            mean_fft[0] = mean_real[len(mean_real)//2]
            mean_fft[1:len(mean_real)//2] = mean_real[0:len(mean_real)//2-1]
            mean_fft[len(mean_real)//2+1:] = mean_real[len(mean_real)//2+1:]


            reference_freq = np.fft.fftfreq(len(mean_real), d=(reference_time[1]-reference_time[0]))*2*np.pi
=======
            reference_time = all_data[0][0]
>>>>>>> c0bcc5b3

            # Calculate mean correlation function
            all_complex_values = np.vstack([data[1] for data in all_data])
            mean_correlation = np.mean(all_complex_values, axis=0)

            # Determine time step
            dt = reference_time[1] - reference_time[0] if len(reference_time) > 1 else 1.0
            N = len(mean_correlation)

            # Check if data is already ordered from negative to positive time
            if reference_time[0] < 0 and reference_time[-1] > 0:
                # Data is already time-ordered from negative to positive
                t_full = reference_time
                C_full = mean_correlation
                print(f"    Using pre-ordered time data from {t_full.min():.2f} to {t_full.max():.2f}")
                
                # For FFT, we need to reorder from time-ordered to frequency-ordered
                C_fft_input = np.fft.ifftshift(C_full)
                
            else:
                # Assume data is for t >= 0, construct negative times using C(-t) = C(t)*
                t_pos = reference_time
                C_pos = mean_correlation
                
                # Construct data for t < 0 using C(-t) = C(t)*
                t_neg = -t_pos[1:][::-1]  # Exclude t=0 to avoid duplication
                C_neg = np.conj(C_pos[1:][::-1])
                
                # Combine to create full time evolution
                t_full = np.concatenate((t_neg, t_pos))
                C_full = np.concatenate((C_neg, C_pos))
                
                print(f"    Constructed negative time evolution, range: {t_full.min():.2f} to {t_full.max():.2f}")
                
                # Reorder for FFT
                C_fft_input = np.fft.ifftshift(C_full)
            
            # Apply time domain broadening (Lorentzian)
            gamma = 0.1  # Broadening parameter
            t_fft_ordered = np.fft.ifftshift(t_full)
            C_fft_input_broadened, time_broadening_factor = apply_time_broadening(
                t_fft_ordered, C_fft_input, 'lorentzian', gamma=gamma)
            
            # Take complex conjugate for FFT convention (matching the reference code)
            C_fft_input_broadened = np.conj(C_fft_input_broadened)

            # Compute FFT to get spectral function
            C_w = np.fft.fft(C_fft_input_broadened)
            S_w = dt * np.fft.fftshift(C_w) / (2 * np.pi)  / 16
            
            # Frequency axis
            omega = np.fft.fftshift(np.fft.fftfreq(len(C_fft_input_broadened), d=dt)) * 2 * np.pi

            # Take real part of spectral function
            S_omega_real = S_w.real

            # Calculate integral of S(ω) before truncation
            integral_before = np.trapz(S_omega_real, omega)
            
            # Extract positive frequencies only
            positive_freq_mask = omega >= 0
            omega_pos = omega[positive_freq_mask]
            s_omega_pos = S_omega_real[positive_freq_mask]
            
            # Calculate integral of S(ω) after truncation (positive frequencies only)
            integral_after = np.trapz(s_omega_pos, omega_pos)
            
            # Calculate compensation factor
            compensation_factor = integral_before / integral_after if integral_after != 0 else 1.0
            
            # Apply compensation to the truncated spectral function
            s_omega_pos_compensated = s_omega_pos * compensation_factor
            
            print(f"    Beta={beta}: Integral before truncation: {integral_before:.6f}")
            print(f"    Beta={beta}: Integral after truncation: {integral_after:.6f}")
            print(f"    Beta={beta}: Compensation factor: {compensation_factor:.6f}")

<<<<<<< HEAD
            integrand = s_omega 
            qfi = np.trapz(integrand, omega)
=======
            # Calculate QFI using compensated positive frequencies
            integrand = s_omega_pos_compensated * np.tanh(beta * omega_pos / 2.0) * (1 - np.exp(-beta * omega_pos))
            qfi = 4*np.trapz(integrand, omega_pos)
>>>>>>> c0bcc5b3

            # Plot the spectral function
            plt.figure(figsize=(10, 6))
            plt.scatter(omega_pos, s_omega_pos, label=f'Beta={beta} QFI={qfi:.4f}')
            plt.xlabel('Frequency (rad/s)')
<<<<<<< HEAD
            plt.ylabel('Spectral Function')
=======
            plt.ylabel('Spectral Function S(ω)')
>>>>>>> c0bcc5b3
            plt.xlim(0, 3)
            plt.title(f'Spectral Function for {species} at Beta={beta}')
            plt.grid(True)
            plt.legend()
            outdir = os.path.join(data_dir, 'processed_data', species)
            os.makedirs(outdir, exist_ok=True)
            plot_filename = os.path.join(outdir, f'spectral_function_{species}_beta_{beta}.png')
            plt.savefig(plot_filename, dpi=300)
            plt.close()

            all_species_qfi_data[species].append((beta, qfi))

            # Save processed spectral data for each beta
            data_out = np.column_stack((omega, S_omega_real))
            data_filename = os.path.join(outdir, f'spectral_beta_{beta}.dat')
            np.savetxt(data_filename, data_out, header='freq spectral_function')

    # Plot QFI vs Beta for each species
    plot_outdir = os.path.join(data_dir, 'plots')
    os.makedirs(plot_outdir, exist_ok=True)

    for species, qfi_data in all_species_qfi_data.items():
        if not qfi_data:
            continue

        qfi_data.sort()
        qfi_beta_array = np.array(qfi_data)

        # Save QFI data
        qfi_data_filename = os.path.join(plot_outdir, f'qfi_vs_beta_{species}.dat')
        np.savetxt(qfi_data_filename, qfi_beta_array, header='beta qfi')

        # Plot QFI vs beta
        plt.figure(figsize=(10, 6))
        plt.plot(qfi_beta_array[:, 0], qfi_beta_array[:, 1], 'o-')
        plt.xlabel('Beta (β)')
        plt.ylabel('QFI')
        plt.title(f'QFI vs. Beta for {species}')
        plt.xscale('log')
        plt.grid(True)
        plt.legend()

        qfi_plot_filename = os.path.join(plot_outdir, f'qfi_vs_beta_{species}.png')
        plt.savefig(qfi_plot_filename, dpi=300)
        plt.close()

        # Calculate and plot the derivative of QFI with respect to beta
        if len(qfi_beta_array) > 1:
            betas = qfi_beta_array[:, 0]
            qfis = qfi_beta_array[:, 1]
            
            # Use central differences for the derivative
            mid_betas = (betas[:-1] + betas[1:]) / 2
            delta_beta = np.diff(betas)
            delta_qfi = np.diff(qfis)
            qfi_derivative = delta_qfi / delta_beta

            # Plot the derivative
            plt.figure(figsize=(10, 6))
            plt.plot(mid_betas, qfi_derivative, 'o-')
            plt.xlabel('Beta (β)')
            plt.ylabel('dQFI/dβ')
            plt.title(f'Derivative of QFI vs. Beta for {species}')
            plt.xscale('log')
            plt.grid(True)
            plt.legend()

            derivative_plot_filename = os.path.join(plot_outdir, f'qfi_derivative_vs_beta_{species}.png')
            plt.savefig(derivative_plot_filename, dpi=300)
            plt.close()

            # Save derivative data
            derivative_data = np.column_stack((mid_betas, qfi_derivative))
            derivative_data_filename = os.path.join(plot_outdir, f'qfi_derivative_vs_beta_{species}.dat')
            np.savetxt(derivative_data_filename, derivative_data, header='beta dQFI/dbeta')

    print("Processing complete!")
    return all_species_qfi_data


def parse_QFI_across_Jpm(data_dir):
    
    comm = MPI.COMM_WORLD
    rank = comm.Get_rank()
    size = comm.Get_size()
    
    # Find all subdirectories matching the pattern Jpm=*
    subdirs = []
    if rank == 0:
        subdirs = glob.glob(os.path.join(data_dir, 'Jpm=*'))
        subdirs.sort()  # Ensure consistent ordering
    
    # Broadcast subdirs to all processes
    subdirs = comm.bcast(subdirs, root=0)
    
    # Distribute subdirectories among processes
    local_subdirs = []
    for i, subdir in enumerate(subdirs):
        if i % size == rank:
            local_subdirs.append(subdir)
    
    # Each process handles its assigned subdirectories
    local_jpm_qfi_data = {}
    
    for subdir in local_subdirs:
        # Extract Jpm value from the directory name
        match = re.search(r'Jpm=([-]?[\d\.]+)', os.path.basename(subdir))
        if not match:
            continue
        jpm_value = float(match.group(1))
        
        print(f"[Rank {rank}] Processing directory: {subdir} for Jpm={jpm_value}")
        # Run the QFI analysis for the current Jpm value
        species_qfi_data = parse_QFI_data(os.path.join(subdir, 'output'))
        local_jpm_qfi_data[jpm_value] = species_qfi_data
    
    # Gather all results at rank 0
    all_jpm_qfi_data = comm.gather(local_jpm_qfi_data, root=0)
    
    if rank == 0:
        # Merge all results
        jpm_qfi_data = {}
        for process_data in all_jpm_qfi_data:
            jpm_qfi_data.update(process_data)
        
        # Reorganize data by species for heatmap plotting
        all_qfi_data = defaultdict(list)
        all_derivative_data = defaultdict(list)
        
        for jpm, all_species_data in jpm_qfi_data.items():
            for species, qfi_beta_list in all_species_data.items():
                for beta, qfi in qfi_beta_list:
                    all_qfi_data[species].append((jpm, beta, qfi))
                
                # Calculate derivatives for this species and jpm
                if len(qfi_beta_list) > 1:
                    qfi_beta_list.sort()
                    qfi_beta_array = np.array(qfi_beta_list)
                    betas = qfi_beta_array[:, 0]
                    qfis = qfi_beta_array[:, 1]
                    
                    # Use central differences for the derivative
                    mid_betas = (betas[:-1] + betas[1:]) / 2
                    delta_beta = np.diff(betas)
                    delta_qfi = np.diff(qfis)
                    qfi_derivative = delta_qfi / delta_beta
                    
                    for mid_beta, derivative in zip(mid_betas, qfi_derivative):
                        all_derivative_data[species].append((jpm, mid_beta, derivative))

        # Create output directory
        plot_outdir = os.path.join(data_dir, 'plots')
        os.makedirs(plot_outdir, exist_ok=True)
        
        # Plot QFI heatmaps
        for species, data_points in all_qfi_data.items():
            if not data_points:
                continue
                
            # Extract data
            jpm_vals = np.array([point[0] for point in data_points])
            beta_vals = np.array([point[1] for point in data_points])
            qfi_vals = np.array([point[2] for point in data_points])
            
            # Create interpolation grid
            jpm_min, jpm_max = jpm_vals.min(), jpm_vals.max()
            beta_min, beta_max = beta_vals.min(), beta_vals.max()
            
            jpm_grid = np.linspace(jpm_min, jpm_max, 100)
            beta_grid = np.logspace(np.log10(beta_min), np.log10(beta_max), 100)
            JPM, BETA = np.meshgrid(jpm_grid, beta_grid)
            
            # Interpolate QFI values
            QFI = griddata((jpm_vals, beta_vals), qfi_vals, (JPM, BETA), method='cubic')
            
            # Plot heatmap
            plt.figure(figsize=(12, 8))
            plt.pcolormesh(JPM, BETA, QFI, shading='auto', cmap='viridis')
            plt.colorbar(label='QFI')
            
            # Overlay original data points
            plt.scatter(jpm_vals, beta_vals, c='red', s=20, edgecolors='black')
            
            plt.xlabel('Jpm')
            plt.ylabel('Beta (β)')
            plt.yscale('log')
            plt.title(f'QFI Heatmap for {species}')
            
            heatmap_filename = os.path.join(plot_outdir, f'qfi_heatmap_{species}.png')
            plt.savefig(heatmap_filename, dpi=300, bbox_inches='tight')
            plt.close()
            print(f"Saved QFI heatmap for {species} to {heatmap_filename}")
        
        # Plot derivative heatmaps
        for species, data_points in all_derivative_data.items():
            if not data_points:
                continue
                
            # Extract data
            jpm_vals = np.array([point[0] for point in data_points])
            beta_vals = np.array([point[1] for point in data_points])
            deriv_vals = np.array([point[2] for point in data_points])
            
            # Create interpolation grid
            jpm_min, jpm_max = jpm_vals.min(), jpm_vals.max()
            beta_min, beta_max = beta_vals.min(), beta_vals.max()
            
            jpm_grid = np.linspace(jpm_min, jpm_max, 100)
            beta_grid = np.logspace(np.log10(beta_min), np.log10(beta_max), 100)
            JPM, BETA = np.meshgrid(jpm_grid, beta_grid)
            
            # Interpolate derivative values
            DERIV = griddata((jpm_vals, beta_vals), deriv_vals, (JPM, BETA), method='cubic')
            
            # Plot heatmap
            plt.figure(figsize=(12, 8))
            plt.pcolormesh(JPM, BETA, DERIV, shading='auto', cmap='viridis')
            plt.colorbar(label='dQFI/dβ')

            # Overlay original data points
            plt.scatter(jpm_vals, beta_vals, c='red', s=20, edgecolors='black')

            plt.xlabel('Jpm')
            plt.ylabel('Beta (β)')
            plt.yscale('log')
            plt.title(f'dQFI/dβ Heatmap for {species}')
            
            heatmap_filename = os.path.join(plot_outdir, f'qfi_derivative_heatmap_{species}.png')
            plt.savefig(heatmap_filename, dpi=300, bbox_inches='tight')
            plt.close()
            print(f"Saved derivative heatmap for {species} to {heatmap_filename}")
        
        print("Heatmap generation complete!")
        return jpm_qfi_data
    else:
        return None


def plot_heatmaps_from_processed_data(data_dir):
    """Plot heatmaps by reading processed QFI data from subdirectories."""
    
    # Find all subdirectories matching the pattern Jpm=*
    subdirs = glob.glob(os.path.join(data_dir, 'Jpm=*'))
    
    # Data storage for heatmaps
    all_qfi_data = defaultdict(list)
    all_derivative_data = defaultdict(list)
    
    for subdir in subdirs:
        # Extract Jpm value from the directory name
        match = re.search(r'Jpm=([-]?[\d\.]+)', os.path.basename(subdir))
        if not match:
            continue
        jpm_value = float(match.group(1))
        
        plots_dir = os.path.join(subdir, 'output', 'plots')
        if not os.path.exists(plots_dir):
            continue
            
        print(f"Reading processed data from: {plots_dir} for Jpm={jpm_value}")
        
        # Find QFI files
        qfi_files = glob.glob(os.path.join(plots_dir, 'qfi_vs_beta_*.dat'))
        for qfi_file in qfi_files:
            # Extract species name from filename
            species_match = re.search(r'qfi_vs_beta_(.+?)\.dat', os.path.basename(qfi_file))
            if not species_match:
                continue
            species = species_match.group(1)
            
            try:
                # Read beta and QFI data
                data = np.loadtxt(qfi_file)
                if data.size == 0:
                    continue
                if data.ndim == 1:
                    data = data.reshape(1, -1)
                
                for row in data:
                    beta, qfi = row[0], row[1]
                    all_qfi_data[species].append((jpm_value, beta, qfi))
            except Exception as e:
                print(f"Error reading {qfi_file}: {e}")
        
        # Find derivative files
        derivative_files = glob.glob(os.path.join(plots_dir, 'qfi_derivative_vs_beta_*.dat'))
        for deriv_file in derivative_files:
            # Extract species name from filename
            species_match = re.search(r'qfi_derivative_vs_beta_(.+?)\.dat', os.path.basename(deriv_file))
            if not species_match:
                continue
            species = species_match.group(1)
            
            try:
                # Read beta and derivative data
                data = np.loadtxt(deriv_file)
                if data.size == 0:
                    continue
                if data.ndim == 1:
                    data = data.reshape(1, -1)
                
                for row in data:
                    beta, derivative = row[0], row[1]
                    all_derivative_data[species].append((jpm_value, beta, derivative))
            except Exception as e:
                print(f"Error reading {deriv_file}: {e}")
    
    # Create output directory
    plot_outdir = os.path.join(data_dir, 'plots')
    os.makedirs(plot_outdir, exist_ok=True)
    
    # Plot QFI heatmaps and scatter plots
    for species, data_points in all_qfi_data.items():
        if not data_points:
            continue
            
        # Extract data and split into positive and negative Jpm
        data_array = np.array(data_points)
        jpm_vals = data_array[:, 0]
        beta_vals = data_array[:, 1]
        qfi_vals = data_array[:, 2]
        
        # Split data
        pos_mask = jpm_vals > 0
        neg_mask = jpm_vals < 0
        
        # Create figure with subplots
        fig = plt.figure(figsize=(20, 15))
        
        # Scatter plot for Jpm > 0
        ax1 = plt.subplot(3, 2, 1)
        if np.any(pos_mask):
            scatter1 = ax1.scatter(jpm_vals[pos_mask], beta_vals[pos_mask], 
                                 c=qfi_vals[pos_mask], cmap='viridis', s=50, edgecolors='black')
            plt.colorbar(scatter1, ax=ax1, label='QFI')
        ax1.set_xlabel('Jpm')
        ax1.set_ylabel('Beta (β)')
        ax1.set_yscale('log')
        ax1.set_title(f'QFI Scatter (Jpm > 0) - {species}')
        
        # Scatter plot for Jpm < 0
        ax2 = plt.subplot(3, 2, 2)
        if np.any(neg_mask):
            scatter2 = ax2.scatter(jpm_vals[neg_mask], beta_vals[neg_mask], 
                                 c=qfi_vals[neg_mask], cmap='viridis', s=50, edgecolors='black')
            plt.colorbar(scatter2, ax=ax2, label='QFI')
        ax2.set_xlabel('Jpm')
        ax2.set_ylabel('Beta (β)')
        ax2.set_yscale('log')
        ax2.set_title(f'QFI Scatter (Jpm < 0) - {species}')
        
        # Interpolated heatmap for Jpm > 0
        ax3 = plt.subplot(3, 2, 3)
        if np.any(pos_mask):
            jpm_pos = jpm_vals[pos_mask]
            beta_pos = beta_vals[pos_mask]
            qfi_pos = qfi_vals[pos_mask]
            
            # Create grid
            jpm_grid_pos = np.linspace(jpm_pos.min(), jpm_pos.max(), 200)
            beta_grid_pos = np.logspace(np.log10(beta_pos.min()), np.log10(beta_pos.max()), 200)
            JPM_pos, BETA_pos = np.meshgrid(jpm_grid_pos, beta_grid_pos)
            
            # Interpolate with high smoothness
            QFI_pos = griddata((jpm_pos, beta_pos), qfi_pos, (JPM_pos, BETA_pos), method='cubic')
            
            im1 = ax3.imshow(QFI_pos, aspect='auto', origin='lower', cmap='viridis',
                           extent=[jpm_pos.min(), jpm_pos.max(), 
                                 np.log10(beta_pos.min()), np.log10(beta_pos.max())],
                           interpolation='bicubic')
            plt.colorbar(im1, ax=ax3, label='QFI')
        ax3.set_xlabel('Jpm')
        ax3.set_ylabel('log10(Beta)')
        ax3.set_title(f'QFI Heatmap (Jpm > 0) - {species}')
        
        # Interpolated heatmap for Jpm < 0
        ax4 = plt.subplot(3, 2, 4)
        if np.any(neg_mask):
            jpm_neg = jpm_vals[neg_mask]
            beta_neg = beta_vals[neg_mask]
            qfi_neg = qfi_vals[neg_mask]
            
            # Create grid
            jpm_grid_neg = np.linspace(jpm_neg.min(), jpm_neg.max(), 200)
            beta_grid_neg = np.logspace(np.log10(beta_neg.min()), np.log10(beta_neg.max()), 200)
            JPM_neg, BETA_neg = np.meshgrid(jpm_grid_neg, beta_grid_neg)
            
            # Interpolate with high smoothness
            QFI_neg = griddata((jpm_neg, beta_neg), qfi_neg, (JPM_neg, BETA_neg), method='cubic')
            
            im2 = ax4.imshow(QFI_neg, aspect='auto', origin='lower', cmap='viridis',
                           extent=[jpm_neg.min(), jpm_neg.max(), 
                                 np.log10(beta_neg.min()), np.log10(beta_neg.max())],
                           interpolation='bicubic')
            plt.colorbar(im2, ax=ax4, label='QFI')
        ax4.set_xlabel('Jpm')
        ax4.set_ylabel('log10(Beta)')
        ax4.set_title(f'QFI Heatmap (Jpm < 0) - {species}')
        
        # Combined heatmap
        ax5 = plt.subplot(3, 1, 3)
        if len(data_points) > 0:
            # Create combined grid
            jpm_min, jpm_max = jpm_vals.min(), jpm_vals.max()
            beta_min, beta_max = beta_vals.min(), beta_vals.max()
            
            jpm_grid_combined = np.linspace(jpm_min, jpm_max, 400)
            beta_grid_combined = np.logspace(np.log10(beta_min), np.log10(beta_max), 400)
            JPM_combined, BETA_combined = np.meshgrid(jpm_grid_combined, beta_grid_combined)
            
            # Interpolate combined data
            QFI_combined = griddata((jpm_vals, beta_vals), qfi_vals, 
                                  (JPM_combined, BETA_combined), method='cubic')
            
            im3 = ax5.imshow(QFI_combined, aspect='auto', origin='lower', cmap='viridis',
                           extent=[jpm_min, jpm_max, np.log10(beta_min), np.log10(beta_max)],
                           interpolation='bicubic')
            plt.colorbar(im3, ax=ax5, label='QFI')
            
            # Add vertical line at Jpm = 0
            ax5.axvline(x=0, color='white', linestyle='--', linewidth=2, alpha=0.7)
            
        ax5.set_xlabel('Jpm')
        ax5.set_ylabel('log10(Beta)')
        ax5.set_title(f'QFI Combined Heatmap - {species}')
        
        plt.tight_layout()
        combined_filename = os.path.join(plot_outdir, f'qfi_analysis_{species}.png')
        plt.savefig(combined_filename, dpi=300, bbox_inches='tight')
        plt.close()
        print(f"Saved QFI analysis for {species} to {combined_filename}")
    
    # Plot derivative heatmaps and scatter plots
    for species, data_points in all_derivative_data.items():
        if not data_points:
            continue
            
        # Extract data and split into positive and negative Jpm
        data_array = np.array(data_points)
        jpm_vals = data_array[:, 0]
        beta_vals = data_array[:, 1]
        deriv_vals = data_array[:, 2]
        
        # Split data
        pos_mask = jpm_vals > 0
        neg_mask = jpm_vals < 0
        
        # Create figure with subplots
        fig = plt.figure(figsize=(20, 15))
        
        # Scatter plot for Jpm > 0
        ax1 = plt.subplot(3, 2, 1)
        if np.any(pos_mask):
            scatter1 = ax1.scatter(jpm_vals[pos_mask], beta_vals[pos_mask], 
                                 c=deriv_vals[pos_mask], cmap='viridis', s=50, edgecolors='black')
            plt.colorbar(scatter1, ax=ax1, label='dQFI/dβ')
        ax1.set_xlabel('Jpm')
        ax1.set_ylabel('Beta (β)')
        ax1.set_yscale('log')
        ax1.set_title(f'dQFI/dβ Scatter (Jpm > 0) - {species}')
        
        # Scatter plot for Jpm < 0
        ax2 = plt.subplot(3, 2, 2)
        if np.any(neg_mask):
            scatter2 = ax2.scatter(jpm_vals[neg_mask], beta_vals[neg_mask], 
                                 c=deriv_vals[neg_mask], cmap='viridis', s=50, edgecolors='black')
            plt.colorbar(scatter2, ax=ax2, label='dQFI/dβ')
        ax2.set_xlabel('Jpm')
        ax2.set_ylabel('Beta (β)')
        ax2.set_yscale('log')
        ax2.set_title(f'dQFI/dβ Scatter (Jpm < 0) - {species}')
        
        # Interpolated heatmap for Jpm > 0
        ax3 = plt.subplot(3, 2, 3)
        if np.any(pos_mask):
            jpm_pos = jpm_vals[pos_mask]
            beta_pos = beta_vals[pos_mask]
            deriv_pos = deriv_vals[pos_mask]
            
            # Create grid
            jpm_grid_pos = np.linspace(jpm_pos.min(), jpm_pos.max(), 200)
            beta_grid_pos = np.logspace(np.log10(beta_pos.min()), np.log10(beta_pos.max()), 200)
            JPM_pos, BETA_pos = np.meshgrid(jpm_grid_pos, beta_grid_pos)
            
            # Interpolate with high smoothness
            DERIV_pos = griddata((jpm_pos, beta_pos), deriv_pos, (JPM_pos, BETA_pos), method='cubic')
            
            im1 = ax3.imshow(DERIV_pos, aspect='auto', origin='lower', cmap='viridis',
                           extent=[jpm_pos.min(), jpm_pos.max(), 
                                 np.log10(beta_pos.min()), np.log10(beta_pos.max())],
                           interpolation='bicubic')
            plt.colorbar(im1, ax=ax3, label='dQFI/dβ')
        ax3.set_xlabel('Jpm')
        ax3.set_ylabel('log10(Beta)')
        ax3.set_title(f'dQFI/dβ Heatmap (Jpm > 0) - {species}')
        
        # Interpolated heatmap for Jpm < 0
        ax4 = plt.subplot(3, 2, 4)
        if np.any(neg_mask):
            jpm_neg = jpm_vals[neg_mask]
            beta_neg = beta_vals[neg_mask]
            deriv_neg = deriv_vals[neg_mask]
            
            # Create grid
            jpm_grid_neg = np.linspace(jpm_neg.min(), jpm_neg.max(), 200)
            beta_grid_neg = np.logspace(np.log10(beta_neg.min()), np.log10(beta_neg.max()), 200)
            JPM_neg, BETA_neg = np.meshgrid(jpm_grid_neg, beta_grid_neg)
            
            # Interpolate with high smoothness
            DERIV_neg = griddata((jpm_neg, beta_neg), deriv_neg, (JPM_neg, BETA_neg), method='cubic')
            
            im2 = ax4.imshow(DERIV_neg, aspect='auto', origin='lower', cmap='viridis',
                           extent=[jpm_neg.min(), jpm_neg.max(), 
                                 np.log10(beta_neg.min()), np.log10(beta_neg.max())],
                           interpolation='bicubic')
            plt.colorbar(im2, ax=ax4, label='dQFI/dβ')
        ax4.set_xlabel('Jpm')
        ax4.set_ylabel('log10(Beta)')
        ax4.set_title(f'dQFI/dβ Heatmap (Jpm < 0) - {species}')
        
        # Combined heatmap
        ax5 = plt.subplot(3, 1, 3)
        if len(data_points) > 0:
            # Create combined grid
            jpm_min, jpm_max = jpm_vals.min(), jpm_vals.max()
            beta_min, beta_max = beta_vals.min(), beta_vals.max()
            
            jpm_grid_combined = np.linspace(jpm_min, jpm_max, 400)
            beta_grid_combined = np.logspace(np.log10(beta_min), np.log10(beta_max), 400)
            JPM_combined, BETA_combined = np.meshgrid(jpm_grid_combined, beta_grid_combined)
            
            # Interpolate combined data
            DERIV_combined = griddata((jpm_vals, beta_vals), deriv_vals, 
                                    (JPM_combined, BETA_combined), method='cubic')
            
            im3 = ax5.imshow(DERIV_combined, aspect='auto', origin='lower', cmap='viridis',
                           extent=[jpm_min, jpm_max, np.log10(beta_min), np.log10(beta_max)],
                           interpolation='bicubic')
            plt.colorbar(im3, ax=ax5, label='dQFI/dβ')
            
            # Add vertical line at Jpm = 0
            ax5.axvline(x=0, color='white', linestyle='--', linewidth=2, alpha=0.7)
            
        ax5.set_xlabel('Jpm')
        ax5.set_ylabel('log10(Beta)')
        ax5.set_title(f'dQFI/dβ Combined Heatmap - {species}')
        
        plt.tight_layout()
        combined_filename = os.path.join(plot_outdir, f'qfi_derivative_analysis_{species}.png')
        plt.savefig(combined_filename, dpi=300, bbox_inches='tight')
        plt.close()
        print(f"Saved derivative analysis for {species} to {combined_filename}")
    
    print("Heatmap generation from processed data complete!")


if __name__ == "__main__":
    # Path to the directory containing the data files
    data_dir = sys.argv[1] if len(sys.argv) > 1 else 'data'
    across_QFI = sys.argv[2] if len(sys.argv) > 2 else 'False'
    across_QFI = across_QFI.lower() == 'true'
    if across_QFI:
        parse_QFI_across_Jpm(data_dir)
        plot_heatmaps_from_processed_data(data_dir)
    else:
        parse_QFI_data(data_dir)
    print("All processing complete.")<|MERGE_RESOLUTION|>--- conflicted
+++ resolved
@@ -109,28 +109,7 @@
                 print(f"    No valid data for beta={beta}")
                 continue
 
-<<<<<<< HEAD
-            # Calculate mean and standard error
-            all_real_values = np.vstack([data[1] for data in all_data])
-            mean_real = np.mean(all_real_values, axis=0)
-            std_error = np.std(all_real_values, axis=0) / np.sqrt(len(all_data))
-
-            # Apply Lorentzian filter to the time-domain data
-            gamma = 0.1  # Broadening parameter: larger values -> more smoothing
-            lorentzian_filter = np.exp(-gamma * np.abs(reference_time))
-            mean_real = mean_real * lorentzian_filter
-
-            mean_fft = np.zeros_like(mean_real)
-
-            mean_fft[0] = mean_real[len(mean_real)//2]
-            mean_fft[1:len(mean_real)//2] = mean_real[0:len(mean_real)//2-1]
-            mean_fft[len(mean_real)//2+1:] = mean_real[len(mean_real)//2+1:]
-
-
-            reference_freq = np.fft.fftfreq(len(mean_real), d=(reference_time[1]-reference_time[0]))*2*np.pi
-=======
             reference_time = all_data[0][0]
->>>>>>> c0bcc5b3
 
             # Calculate mean correlation function
             all_complex_values = np.vstack([data[1] for data in all_data])
@@ -208,24 +187,15 @@
             print(f"    Beta={beta}: Integral after truncation: {integral_after:.6f}")
             print(f"    Beta={beta}: Compensation factor: {compensation_factor:.6f}")
 
-<<<<<<< HEAD
-            integrand = s_omega 
-            qfi = np.trapz(integrand, omega)
-=======
             # Calculate QFI using compensated positive frequencies
             integrand = s_omega_pos_compensated * np.tanh(beta * omega_pos / 2.0) * (1 - np.exp(-beta * omega_pos))
             qfi = 4*np.trapz(integrand, omega_pos)
->>>>>>> c0bcc5b3
 
             # Plot the spectral function
             plt.figure(figsize=(10, 6))
             plt.scatter(omega_pos, s_omega_pos, label=f'Beta={beta} QFI={qfi:.4f}')
             plt.xlabel('Frequency (rad/s)')
-<<<<<<< HEAD
-            plt.ylabel('Spectral Function')
-=======
             plt.ylabel('Spectral Function S(ω)')
->>>>>>> c0bcc5b3
             plt.xlim(0, 3)
             plt.title(f'Spectral Function for {species} at Beta={beta}')
             plt.grid(True)
