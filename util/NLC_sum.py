--- conflicted
+++ resolved
@@ -444,74 +444,18 @@
                     
                 sum_by_order[order] += weight * self.clusters[cluster_id]['multiplicity']
             
-<<<<<<< HEAD
-            if not euler_resum:  
-                # Regular summation with Wynn resummation
-                # First calculate partial sums by order
-=======
             if not euler_resum:
                 # Wynn's epsilon algorithm
->>>>>>> b3e0d021
                 max_order = max(sum_by_order.keys()) if sum_by_order else 0
 
-<<<<<<< HEAD
-=======
                 # Calculate partial sums
                 partial_sums = np.zeros((max_order + 1, len(self.temp_values)))
->>>>>>> b3e0d021
                 for order in range(max_order + 1):
                     if order > 0:
                         partial_sums[order] = partial_sums[order-1]
                     if order in sum_by_order:
                         partial_sums[order] += sum_by_order[order]
 
-<<<<<<< HEAD
-                # If we don't have enough orders, just use direct summation
-                if max_order < 2:
-                    for order, contribution in sum_by_order.items():
-                        results[prop] += contribution
-                else:
-                    # Apply Wynn's epsilon algorithm
-                    # Initialize epsilon table: eps[k, n, temp_idx]
-                    eps = np.zeros((max_order + 1, max_order + 1, len(self.temp_values)))
-                    
-                    # Set initial values: eps[0,n] = partial_sums[n]
-                    for n in range(max_order + 1):
-                        eps[0, n] = partial_sums[n]
-                    
-                    # Apply epsilon algorithm recursion
-                    for k in range(1, max_order + 1):
-                        for n in range(max_order - k + 1):
-                            diff = eps[k-1, n+1] - eps[k-1, n]
-                            # Calculate reciprocal safely
-                            with np.errstate(all='ignore'):
-                                recip = np.zeros_like(diff)
-                                nonzero = np.abs(diff) > 1e-10
-                                recip[nonzero] = 1.0 / diff[nonzero]
-                            
-                            if k == 1:
-                                eps[k, n] = recip
-                            else:
-                                eps[k, n] = eps[k-2, n+1] + recip
-                    
-                    # Use even-order epsilon values at n=0 for the transformed series
-                    # Find the highest valid even k
-                    best_k = None
-                    for k in range(max_order, 0, -1):
-                        if k % 2 == 0:
-                            values = eps[k, max_order - k]
-                            if not np.any(np.isnan(values)) and not np.any(np.isinf(values)):
-                                best_k = k
-                                break
-                    
-                    # Use the best approximation, or fall back to direct summation
-                    if best_k is not None:
-                        results[prop] = eps[best_k, max_order - best_k]
-                    else:
-                        # Fall back to direct summation
-                        for order, contribution in sum_by_order.items():
-                            results[prop] += contribution
-=======
                 # Apply Wynn's epsilon algorithm
                 # Initialize epsilon table
                 epsilon_table = np.zeros((2 * max_order + 1, max_order + 1, len(self.temp_values)))
@@ -547,7 +491,6 @@
                 # force specific heat to be derivative of energy
                 if prop == 'specific_heat':
                     results[prop] = np.gradient(results['energy'], self.temp_values)
->>>>>>> b3e0d021
             else:
                 # Euler resummation
                 max_order = max(sum_by_order.keys()) if sum_by_order else 0
