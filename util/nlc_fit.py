import os
import sys
import subprocess
import argparse
import numpy as np
from scipy.optimize import minimize
from scipy.interpolate import interp1d
import logging
import tempfile
import shutil

#!/usr/bin/env python3
import matplotlib.pyplot as plt

def setup_logging(log_file):
    """Set up logging to file and console"""
    logging.basicConfig(
        level=logging.INFO,
        format='%(asctime)s - %(levelname)s - %(message)s',
        handlers=[
            logging.FileHandler(log_file),
            logging.StreamHandler()
        ]
    )

def load_experimental_data(file_path):
    """Load experimental data from the specified file"""
    data = np.loadtxt(file_path)
    temp = data[:, 0]  # Temperature (K)
    spec_heat = data[:, 1]  # Specific heat (J*mol/K)
    return temp, spec_heat

def run_nlce(params, fixed_params, exp_temp, work_dir):
    """Run NLCE with the given parameters and return the calculated specific heat"""
    Jxx, Jyy, Jzz = params
    
    # Create command for nlce.py
<<<<<<< HEAD
    cmd = [
        'python3', 
        os.path.join(os.path.dirname(os.path.abspath(__file__)), 'nlce.py'),
        '--max_order', str(fixed_params["max_order"]),
        '--Jxx', str(Jxx),
        '--Jyy', str(Jyy),
        '--Jzz', str(Jzz),
        '--h', str(fixed_params["h"]),
        '--field_dir', str(fixed_params["field_dir"][0]), str(fixed_params["field_dir"][1]), str(fixed_params["field_dir"][2]),
        '--base_dir', work_dir,
        '--temp_min', str(fixed_params["temp_min"]),
        '--temp_max', str(fixed_params["temp_max"]),
        '--temp_bins', str(fixed_params["temp_bins"]),
        '--thermo',
        '--SI_units',
        '--euler_resum',
        '--symmetrized',
        '--method=LANCZOS'
    ]
=======
    if fixed_params["ED_method"] == 'FULL':
        cmd = [
            'python3', 
            os.path.join(os.path.dirname(os.path.abspath(__file__)), 'nlce.py'),
            '--max_order', str(fixed_params["max_order"]),
            '--Jxx', str(Jxx),
            '--Jyy', str(Jyy),
            '--Jzz', str(Jzz),
            '--h', str(fixed_params["h"]),
            '--field_dir', str(fixed_params["field_dir"][0]), str(fixed_params["field_dir"][1]), str(fixed_params["field_dir"][2]),
            '--base_dir', work_dir,
            '--temp_min', str(fixed_params["temp_min"]),
            '--temp_max', str(fixed_params["temp_max"]),
            '--temp_bins', str(fixed_params["temp_bins"]),
            '--thermo',
            '--SI_units',
            '--euler_resum',
            '--symmetrized'
        ]
    elif fixed_params["ED_method"] == 'mTPQ':
        cmd = [
            'python3', 
            os.path.join(os.path.dirname(os.path.abspath(__file__)), 'nlce.py'),
            '--max_order', str(fixed_params["max_order"]),
            '--Jxx', str(Jxx),
            '--Jyy', str(Jyy),
            '--Jzz', str(Jzz),
            '--h', str(fixed_params["h"]),
            '--field_dir', str(fixed_params["field_dir"][0]), str(fixed_params["field_dir"][1]), str(fixed_params["field_dir"][2]),
            '--base_dir', work_dir,
            '--temp_min', str(fixed_params["temp_min"]),
            '--temp_max', str(fixed_params["temp_max"]),
            '--temp_bins', str(fixed_params["temp_bins"]),
            '--thermo',
            '--SI_units',
            '--euler_resum',
            '--method=mTPQ'
        ]
>>>>>>> 30b3ed23
    
    cmd.append('--skip_cluster_gen')
    if fixed_params.get("skip_ham_prep", False):
        cmd.append('--skip_ham_prep')
    
    if fixed_params.get("measure_spin", False):
        cmd.append('--measure_spin')
    
    

    
    try:
        logging.info(f"Running NLCE with Jxx={Jxx}, Jyy={Jyy}, Jzz={Jzz}")
        subprocess.run(cmd, check=True, capture_output=True)
        
        # Find the specific heat output file
        nlc_dir = os.path.join(work_dir, f'nlc_results_order_{fixed_params["max_order"]}')
        spec_heat_file = os.path.join(nlc_dir, 'nlc_specific_heat.txt')
        
        if not os.path.exists(spec_heat_file):
            logging.error(f"Specific heat file not found: {spec_heat_file}")
            return np.array([]), np.array([])
        
        calc_data = np.loadtxt(spec_heat_file)
        calc_temp = calc_data[:, 0]  # Temperature
        calc_spec_heat = calc_data[:, 1]  # Specific heat
        
        return calc_temp, calc_spec_heat
        
    except subprocess.CalledProcessError as e:
        logging.error(f"Error running NLCE: {e}")
        logging.error(f"Stdout: {e.stdout.decode('utf-8')}")
        logging.error(f"Stderr: {e.stderr.decode('utf-8')}")
        logging.info("NLCE calculation failed, trying with lanczos")

        return np.array([]), np.array([])

def interpolate_calc_data(calc_temp, calc_spec_heat, exp_temp):
    """Interpolate calculated data to match experimental temperature points"""
    if len(calc_temp) == 0 or len(calc_spec_heat) == 0:
        return np.zeros_like(exp_temp)
    
    # Sort temperature values
    sort_idx = np.argsort(calc_temp)
    calc_temp = calc_temp[sort_idx]
    calc_spec_heat = calc_spec_heat[sort_idx]
    
    # Create interpolation function
    interp_func = interp1d(calc_temp, calc_spec_heat, kind='cubic', 
                          bounds_error=False, fill_value=np.nan)
    
    # Interpolate at experimental temperatures
    interp_spec_heat = interp_func(exp_temp)
    
    # Replace NaN values with zeros
    interp_spec_heat = np.nan_to_num(interp_spec_heat)
    
    return interp_spec_heat

def calc_chi_squared(params, fixed_params, exp_temp, exp_spec_heat, work_dir):
    """Calculate chi-squared between experimental and calculated specific heat"""
    calc_temp, calc_spec_heat = run_nlce(params, fixed_params, exp_temp, work_dir)
    
    # Interpolate calculated data to match experimental temperature points
    calc_interp = interpolate_calc_data(calc_temp, calc_spec_heat, exp_temp)
    
    # Calculate chi-squared
    chi_squared = np.sum(((exp_spec_heat - calc_interp) / (exp_spec_heat + 1e-10)) ** 2)
    
    logging.info(f"Parameters: Jxx={params[0]:.4f}, Jyy={params[1]:.4f}, Jzz={params[2]:.4f}, Chi-squared={chi_squared:.4f}")
    
    return chi_squared

def plot_results(exp_temp, exp_spec_heat, calc_temp, calc_spec_heat, best_params, output_dir):
    """Plot experimental data and best fit"""
    plt.figure(figsize=(10, 6))
    
    # Plot experimental data
    plt.scatter(exp_temp, exp_spec_heat, color='red', label='Experimental Data', zorder=5)
    
    # Sort calculated data by temperature
    sort_idx = np.argsort(calc_temp)
    calc_temp = calc_temp[sort_idx]
    calc_spec_heat = calc_spec_heat[sort_idx]
    
    # Plot calculated data
    plt.plot(calc_temp, calc_spec_heat, 'b-', 
             label=f'NLCE Fit (Jxx={best_params[0]:.3f}, Jyy={best_params[1]:.3f}, Jzz={best_params[2]:.3f})')
    
    plt.xlabel('Temperature (K)')
    plt.ylabel('Specific Heat (J/mol·K)')
    plt.title('Specific Heat of Pr2Zr2O7: Experimental vs. NLCE Fit')
    plt.xscale('log')
    plt.grid(True, alpha=0.3)
    plt.legend()
    
    # Save plot
    plot_file = os.path.join(output_dir, 'specific_heat_fit.png')
    plt.savefig(plot_file, dpi=300)
    logging.info(f"Plot saved to {plot_file}")
    
    plt.close()

def main():
    parser = argparse.ArgumentParser(description='Fit NLCE calculations to experimental specific heat data')
    
    # Input/output parameters
    parser.add_argument('--exp_data', type=str, default='specific_heat_Pr2Zr2O7.txt',
                        help='Path to experimental specific heat data')
    parser.add_argument('--output_dir', type=str, default='./fit_results',
                        help='Directory for output files')
    parser.add_argument('--work_dir', type=str, default='nlc_fit_work_dir',
                        help='Working directory for temporary files (default: create temp dir)')
    
    # Initial guess and bounds for parameters
    parser.add_argument('--initial_Jxx', type=float, default=0.0, help='Initial guess for Jxx coupling')
    parser.add_argument('--initial_Jyy', type=float, default=0.0, help='Initial guess for Jyy coupling')
    parser.add_argument('--initial_Jzz', type=float, default=1.0, help='Initial guess for Jzz coupling')
    parser.add_argument('--bound_min', type=float, default=-100.0, help='Lower bound for J parameters')
    parser.add_argument('--bound_max', type=float, default=100.0, help='Upper bound for J parameters')
    
    # NLCE parameters
    parser.add_argument('--max_order', type=int, default=3, help='Maximum order for NLCE calculation')
    parser.add_argument('--h', type=float, default=0.0, help='Magnetic field strength')
    parser.add_argument('--field_dir', type=float, nargs=3, default=[0, 0, 1], help='Field direction (x,y,z)')
    parser.add_argument('--temp_bins', type=int, default=100, help='Number of temperature bins')


    parser.add_argument('--skip_cluster_gen', action='store_true', help='Skip cluster generation step')
    parser.add_argument('--skip_ham_prep', action='store_true', help='Skip Hamiltonian preparation step')
    
    # Optimization parameters
    parser.add_argument('--method', type=str, default='L-BFGS-B', help='Optimization method')
    parser.add_argument('--ED_method', type=str, default='FULL', help='ED method for NLCE')
    parser.add_argument('--max_iter', type=int, default=5000 , help='Maximum number of iterations')
    parser.add_argument('--tolerance', type=float, default=0.01, help='Tolerance for convergence')
    
    # Temperature range for NLCE
    parser.add_argument('--temp_min', type=float, default=1.0, help='Minimum temperature for NLCE')
    parser.add_argument('--temp_max', type=float, default=20.0, help='Maximum temperature for NLCE')


    parser.add_argument('--measure_spin', action='store_true', help='Measure spin instead of specific heat')

    args = parser.parse_args()
    
    # Create output directory
    os.makedirs(args.output_dir, exist_ok=True)
    
    # Set up logging
    log_file = os.path.join(args.output_dir, 'nlc_fit.log')
    setup_logging(log_file)
    
    # Determine working directory
    temp_dir = None
    if args.work_dir is None:
        temp_dir = tempfile.mkdtemp(prefix='nlc_fit_')
        work_dir = temp_dir
    else:
        work_dir = args.work_dir
        os.makedirs(work_dir, exist_ok=True)


    # Generate clusters once before optimization starts to avoid redundant generation
    if not args.skip_cluster_gen:
        logging.info(f"Generating pyrochlore clusters up to order {args.max_order}")
        cluster_gen_cmd = [
            'python3',
            os.path.join(os.path.dirname(os.path.abspath(__file__)), 'generate_pyrochlore_clusters.py'),
            '--max_order', str(args.max_order),
            '--output_dir', work_dir+'/clusters_order_'+str(args.max_order)+'/',
        ]
        try:
            subprocess.run(cluster_gen_cmd, check=True)
            logging.info(f"Clusters successfully generated in {work_dir}")
        except subprocess.CalledProcessError as e:
            logging.error(f"Error generating clusters: {e}")
            logging.error("Continuing without pre-generating clusters")
        
    try:
        # Load experimental data
        logging.info(f"Loading experimental data from {args.exp_data}")
        exp_temp, exp_spec_heat = load_experimental_data(args.exp_data)
        logging.info(f"Loaded {len(exp_temp)} data points")
        
        # Define fixed parameters for NLCE
        fixed_params = {
            "max_order": args.max_order,
            "h": args.h,
            "field_dir": args.field_dir,
            "temp_bins": args.temp_bins,
            "skip_ham_prep": args.skip_ham_prep,
            "temp_min": args.temp_min,
            "temp_max": args.temp_max,
            "measure_spin": args.measure_spin,
            "ED_method": args.ED_method
        }
        
        # Filter experimental data based on temperature range
        valid_indices = (exp_temp >= args.temp_min) & (exp_temp <= args.temp_max)
        exp_temp = exp_temp[valid_indices]
        exp_spec_heat = exp_spec_heat[valid_indices]
        logging.info(f"Filtered to {len(exp_temp)} data points within temperature range [{args.temp_min}, {args.temp_max}]")

        # Check if any data points remain
        if len(exp_temp) == 0:
            logging.error(f"No experimental data points within temperature range [{args.temp_min}, {args.temp_max}]")
            sys.exit(1)

        # Initial guess for parameters
        initial_params = [args.initial_Jxx, args.initial_Jyy, args.initial_Jzz]
        
        # Parameter bounds
        bounds = [(args.bound_min, args.bound_max) for _ in range(3)]
        
        # Perform optimization
        logging.info(f"Starting optimization with method {args.method}")
        logging.info(f"Initial parameters: Jxx={initial_params[0]}, Jyy={initial_params[1]}, Jzz={initial_params[2]}")
        
        result = minimize(
            calc_chi_squared,
            initial_params,
            args=(fixed_params, exp_temp, exp_spec_heat, work_dir),
            method=args.method,
            bounds=bounds if args.method in ['L-BFGS-B', 'TNC', 'SLSQP'] else None,
            options={'maxiter': args.max_iter, 'disp': True, 'ftol': args.tolerance}
        )
        
        best_params = result.x
        logging.info(f"Optimization finished: {result.message}")
        logging.info(f"Best parameters: Jxx={best_params[0]:.4f}, Jyy={best_params[1]:.4f}, Jzz={best_params[2]:.4f}")
        logging.info(f"Final chi-squared: {result.fun:.4f}")
        
        # best_params = initial_params  # Placeholder for the best parameters

        # Run NLCE with best parameters to get final fit
        calc_temp, calc_spec_heat = run_nlce(best_params, fixed_params, exp_temp, work_dir)
        
        # Plot results
        plot_results(exp_temp, exp_spec_heat, calc_temp, calc_spec_heat, best_params, args.output_dir)
        
        # Save best parameters
        params_file = os.path.join(args.output_dir, 'best_parameters.txt')
        with open(params_file, 'w') as f:
            f.write(f"# Best-fit parameters for Pr2Zr2O7 specific heat\n")
            f.write(f"Jxx = {best_params[0]}\n")
            f.write(f"Jyy = {best_params[1]}\n")
            f.write(f"Jzz = {best_params[2]}\n")
        
    finally:
        # Clean up temporary directory if created
        if temp_dir is not None and os.path.exists(temp_dir):
            logging.info(f"Cleaning up temporary directory: {temp_dir}")
            shutil.rmtree(temp_dir)
    
    logging.info("Fitting completed successfully!")

if __name__ == "__main__":
    main()<|MERGE_RESOLUTION|>--- conflicted
+++ resolved
@@ -35,27 +35,6 @@
     Jxx, Jyy, Jzz = params
     
     # Create command for nlce.py
-<<<<<<< HEAD
-    cmd = [
-        'python3', 
-        os.path.join(os.path.dirname(os.path.abspath(__file__)), 'nlce.py'),
-        '--max_order', str(fixed_params["max_order"]),
-        '--Jxx', str(Jxx),
-        '--Jyy', str(Jyy),
-        '--Jzz', str(Jzz),
-        '--h', str(fixed_params["h"]),
-        '--field_dir', str(fixed_params["field_dir"][0]), str(fixed_params["field_dir"][1]), str(fixed_params["field_dir"][2]),
-        '--base_dir', work_dir,
-        '--temp_min', str(fixed_params["temp_min"]),
-        '--temp_max', str(fixed_params["temp_max"]),
-        '--temp_bins', str(fixed_params["temp_bins"]),
-        '--thermo',
-        '--SI_units',
-        '--euler_resum',
-        '--symmetrized',
-        '--method=LANCZOS'
-    ]
-=======
     if fixed_params["ED_method"] == 'FULL':
         cmd = [
             'python3', 
@@ -94,7 +73,6 @@
             '--euler_resum',
             '--method=mTPQ'
         ]
->>>>>>> 30b3ed23
     
     cmd.append('--skip_cluster_gen')
     if fixed_params.get("skip_ham_prep", False):
