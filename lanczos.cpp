--- conflicted
+++ resolved
@@ -6,17 +6,6 @@
 #include <cmath>
 #include <cblas.h>
 #include <lapacke.h>
-<<<<<<< HEAD
-#include <cstring>
-#include <functional>
-#include "construct_ham.h"
-template<size_t N, size_t M>
-class LanczosAlgorithm {
-public:
-    using complex_t = std::complex<double>;
-    using MatrixVectorFunction = std::function<void(const complex_t*, complex_t*)>;
-    using VectorApplyFunction = std::function<std::vector<complex_t>(const std::vector<complex_t>&)>;
-=======
 #include "construct_ham.h"
 
 // Type definition for complex vector and matrix operations
@@ -25,42 +14,11 @@
 
 ComplexVector generateRandomVector(int N, std::mt19937& gen, std::uniform_real_distribution<double>& dist) {
     ComplexVector v(N);
->>>>>>> 2f30e597
     
     for (int i = 0; i < N; i++) {
         v[i] = Complex(dist(gen), dist(gen));
     }
     
-<<<<<<< HEAD
-    // Constructor for vector-based apply function (compatible with Operator::apply)
-    LanczosAlgorithm(VectorApplyFunction vector_apply_func) {
-        matvec_func_ = [vector_apply_func](const complex_t* v, complex_t* result) {
-            // Convert raw array to vector
-            std::vector<complex_t> vec_in(v, v + N);
-            
-            // Apply the function
-            std::vector<complex_t> vec_out = vector_apply_func(vec_in);
-            
-            // Copy result back to raw array
-            std::copy(vec_out.begin(), vec_out.end(), result);
-        };
-        std::cout << "LanczosAlgorithm initialized" << std::endl;
-    }
-
-    // Perform the Lanczos algorithm and return eigenvalues and eigenvectors
-    void compute(double* eigenvalues) const {
-        // Initialize random v_1
-        complex_t V[N * (M + 1)];
-        complex_t w[N];
-        double alpha[M];
-        double beta[M];
-        
-        // Create random initial vector
-        std::cout << "Generating random initial vector" << std::endl;
-        std::random_device rd;
-        std::mt19937 gen(rd());
-        std::uniform_real_distribution<double> dist(-1.0, 1.0);
-=======
     double norm = cblas_dznrm2(N, v.data(), 1);
     Complex scale_factor = Complex(1.0/norm, 0.0);
     cblas_zscal(N, &scale_factor, v.data(), 1);
@@ -131,7 +89,6 @@
     for (int j = 0; j < max_iter; j++) {
         // w = H*v_j
         H(v_current.data(), w.data(), N);
->>>>>>> 2f30e597
         
         // w = w - beta_j * v_{j-1}
         if (j > 0) {
@@ -140,44 +97,6 @@
         }
 
         
-<<<<<<< HEAD
-        // Normalize v_1
-        double norm = cblas_dznrm2(N, V, 1);
-        cblas_zdscal(N, 1.0 / norm, V, 1);
-
-        std::cout << "Random initial vector generated" << std::endl;
-        for (size_t i = 0; i < N; ++i) {
-            std::cout << V[i] << " ";
-        }
-        std::cout << std::endl;
-        // Lanczos iteration
-        for (size_t j = 0; j < M; ++j) {
-            std::cout << "Lanczos step " << j << std::endl;
-            complex_t* v_j = &V[j * N];
-            complex_t* v_jp1 = &V[(j + 1) * N];
-            
-            // w = A * v_j using the function
-            matvec_func_(v_j, w);
-            std::cout << "Computing w " << std::endl;
-            for (size_t i = 0; i < N; ++i) {
-                std::cout << w[i] << " ";
-            }
-            std::cout << std::endl;
-            // Subtract beta_{j-1} * v_{j-1} if j > 0
-            if (j > 0) {
-                complex_t beta_jm1(-beta[j-1], 0.0);
-                cblas_zaxpy(N, &beta_jm1, &V[(j-1) * N], 1, w, 1);
-            }
-            
-            // Calculate alpha_j = <w, v_j>
-            complex_t dot_product;
-            cblas_zdotc_sub(N, w, 1, v_j, 1, &dot_product);
-            alpha[j] = dot_product.real();  // For Hermitian matrices, alpha is real
-            
-            // w = w - alpha_j * v_j
-            complex_t alpha_jm1(-alpha[j], 0.0);
-            cblas_zaxpy(N, &alpha_jm1, v_j, 1, w, 1);
-=======
         // alpha_j = <v_j, w>
         Complex dot_product;
         cblas_zdotc_sub(N, v_current.data(), 1, w.data(), 1, &dot_product);
@@ -192,7 +111,6 @@
             // Calculate overlap = <basis_vectors[k], w>
             Complex overlap;
             cblas_zdotc_sub(N, basis_vectors[k].data(), 1, w.data(), 1, &overlap);
->>>>>>> 2f30e597
             
             // Subtract projection: w -= overlap * basis_vectors[k]
             Complex neg_overlap = -overlap;
@@ -220,49 +138,6 @@
         
         beta.push_back(norm);
         
-<<<<<<< HEAD
-        // Transform eigenvectors back to original space: eigenvectors = V * z
-        // for (size_t j = 0; j < M; ++j) {
-        //     for (size_t i = 0; i < N; ++i) {
-        //         eigenvectors[j * N + i] = 0.0;
-        //     }
-            
-        //     for (size_t k = 0; k < M; ++k) {
-        //         if (beta[k] == 0.0 && k > 0) break;  // Stop at convergence
-        //         complex_t z_jk(z[j * M + k], 0.0);
-        //         cblas_zaxpy(N, &z_jk, &V[k * N], 1, &eigenvectors[j * N], 1);
-        //     }
-        // }
-    }
-    
-private:
-    MatrixVectorFunction matvec_func_;  // Function that computes A*v
-};
-
-
-
-// Example of how to use the Operator class
-int main() {
-    // Create an operator for a 3-bit system
-    int n_bits = 4;
-    Operator op(n_bits);
-
-    op.loadFromFile("./ED_test/Trans.def");
-    // op.loadFromInterAllFile("./ED_test/InterAll.def");
-
-    printMatrix(op.generateMatrix());
-    LanczosAlgorithm<1 << 4, 16> lanczos([&op](const std::vector<std::complex<double>>& vec) {
-        return op.apply(vec);
-    });
-    double eigenvalues[16];
-    // std::complex<double> eigenvectors[100 * (1 << 16)];
-    lanczos.compute(eigenvalues);
-    for (int i = 0; i < 16; ++i) {
-        std::cout << "Eigenvalue " << i << ": " << eigenvalues[i] << std::endl;
-    }
-    
-    return 0;
-=======
         // v_{j+1} = w / beta_{j+1}
         // Copy w to v_next
 
@@ -469,5 +344,4 @@
     // }
 
     // return 0;
->>>>>>> 2f30e597
 }