#include <iostream>
#include <complex>
#include <vector>
#include <functional>
#include <random>
#include <cmath>
#include <cblas.h>
#include <lapacke.h>
#include "construct_ham.h"
#include <iomanip>
#include <algorithm>
#include <ezarpack/arpack_solver.hpp>
#include <ezarpack/storages/eigen.hpp>
#include <ezarpack/version.hpp>
#include <Eigen/Dense>
#include <Eigen/Eigenvalues>


// Type definition for complex vector and matrix operations
using Complex = std::complex<double>;
using ComplexVector = std::vector<Complex>;

ComplexVector generateRandomVector(int N, std::mt19937& gen, std::uniform_real_distribution<double>& dist) {
    ComplexVector v(N);
    
    for (int i = 0; i < N; i++) {
        v[i] = Complex(dist(gen), dist(gen));
    }
    
    double norm = cblas_dznrm2(N, v.data(), 1);
    Complex scale_factor = Complex(1.0/norm, 0.0);
    cblas_zscal(N, &scale_factor, v.data(), 1);

    return v;
}

// Generate a random complex vector that is orthogonal to all vectors in the provided set
ComplexVector generateOrthogonalVector(int N, const std::vector<ComplexVector>& vectors, std::mt19937& gen, std::uniform_real_distribution<double>& dist
                                    ) {
    ComplexVector result(N);
    
    // Generate a random vector
    result = generateRandomVector(N, gen, dist);
    
    // Orthogonalize against all provided vectors using Gram-Schmidt
    for (const auto& v : vectors) {
        // Calculate projection: <v, result>
        Complex projection;
        cblas_zdotc_sub(N, v.data(), 1, result.data(), 1, &projection);
        
        // Subtract projection: result -= projection * v
        Complex neg_projection = -projection;
        cblas_zaxpy(N, &neg_projection, v.data(), 1, result.data(), 1);
    }
    
    // Check if the resulting vector has sufficient magnitude
    double norm = cblas_dznrm2(N, result.data(), 1);
        // Normalize
    Complex scale = Complex(1.0/norm, 0.0);
    cblas_zscal(N, &scale, result.data(), 1);
    return result;
    
    // If all attempts failed, throw an exception
}

// Helper function to refine a single eigenvector with CG
void refine_eigenvector_with_cg(std::function<void(const Complex*, Complex*, int)> H,
                               ComplexVector& v, double& lambda, int N, double tol) {
    // Normalize initial vector
    double norm = cblas_dznrm2(N, v.data(), 1);
    Complex scale = Complex(1.0/norm, 0.0);
    cblas_zscal(N, &scale, v.data(), 1);
    
    ComplexVector r(N), p(N), Hp(N), Hv(N);
    
    // Apply H to v: Hv = H*v
    H(v.data(), Hv.data(), N);
    
    // Initial residual: r = Hv - λv
    std::copy(Hv.begin(), Hv.end(), r.begin());
    Complex neg_lambda(-lambda, 0.0);
    cblas_zaxpy(N, &neg_lambda, v.data(), 1, r.data(), 1);
    
    // Initial search direction
    std::copy(r.begin(), r.end(), p.begin());
    
    // CG iteration
    const int max_cg_iter = 50;
    const double cg_tol = tol * 0.1;
    double res_norm = cblas_dznrm2(N, r.data(), 1);
    
    for (int iter = 0; iter < max_cg_iter && res_norm > cg_tol; iter++) {
        // Apply (H - λI) to p
        H(p.data(), Hp.data(), N);
        cblas_zaxpy(N, &neg_lambda, p.data(), 1, Hp.data(), 1);
        
        // α = (r·r) / (p·(H-λI)p)
        Complex r_dot_r, p_dot_Hp;
        cblas_zdotc_sub(N, r.data(), 1, r.data(), 1, &r_dot_r);
        cblas_zdotc_sub(N, p.data(), 1, Hp.data(), 1, &p_dot_Hp);
        
        Complex alpha = r_dot_r / p_dot_Hp;
        
        // v = v + α*p
        cblas_zaxpy(N, &alpha, p.data(), 1, v.data(), 1);
        
        // Store old r·r
        Complex r_dot_r_old = r_dot_r;
        
        // r = r - α*(H-λI)p
        Complex neg_alpha = -alpha;
        cblas_zaxpy(N, &neg_alpha, Hp.data(), 1, r.data(), 1);
        
        // Check convergence
        res_norm = cblas_dznrm2(N, r.data(), 1);
        
        // β = (r_new·r_new) / (r_old·r_old)
        cblas_zdotc_sub(N, r.data(), 1, r.data(), 1, &r_dot_r);
        Complex beta = r_dot_r / r_dot_r_old;
        
        // p = r + β*p
        for (int j = 0; j < N; j++) {
            p[j] = r[j] + beta * p[j];
        }
    }
    
    // Normalize final eigenvector
    norm = cblas_dznrm2(N, v.data(), 1);
    scale = Complex(1.0/norm, 0.0);
    cblas_zscal(N, &scale, v.data(), 1);
}

// Helper function to refine a set of degenerate eigenvectors
void refine_degenerate_eigenvectors(std::function<void(const Complex*, Complex*, int)> H,
                                  std::vector<ComplexVector>& vectors, double lambda, int N, double tol) {
    const int block_size = vectors.size();
    
    // Make sure the initial set is orthogonal
    for (int i = 0; i < block_size; i++) {
        // Normalize first
        double norm = cblas_dznrm2(N, vectors[i].data(), 1);
        Complex scale = Complex(1.0/norm, 0.0);
        cblas_zscal(N, &scale, vectors[i].data(), 1);
        
        // Orthogonalize against previous vectors
        for (int j = 0; j < i; j++) {
            Complex overlap;
            cblas_zdotc_sub(N, vectors[j].data(), 1, vectors[i].data(), 1, &overlap);
            
            Complex neg_overlap = -overlap;
            cblas_zaxpy(N, &neg_overlap, vectors[j].data(), 1, vectors[i].data(), 1);
        }
        
        // Renormalize
        norm = cblas_dznrm2(N, vectors[i].data(), 1);
        if (norm > tol) {
            scale = Complex(1.0/norm, 0.0);
            cblas_zscal(N, &scale, vectors[i].data(), 1);
        }
    }
    
    // Now optimize the entire degenerate subspace together
    // Here we use subspace iteration approach rather than CG
    
    // Workspace for matrix-vector operations
    std::vector<ComplexVector> HV(block_size, ComplexVector(N));
    std::vector<ComplexVector> Y(block_size, ComplexVector(N));
    
    for (int iter = 0; iter < 20; iter++) {  // Fixed number of iterations
        // Apply H to each vector
        for (int i = 0; i < block_size; i++) {
            H(vectors[i].data(), HV[i].data(), N);
        }
        
        // Compute the projection matrix <v_i|H|v_j>
        std::vector<std::vector<Complex>> projection(block_size, std::vector<Complex>(block_size));
        for (int i = 0; i < block_size; i++) {
            for (int j = 0; j < block_size; j++) {
                Complex proj;
                cblas_zdotc_sub(N, vectors[i].data(), 1, HV[j].data(), 1, &proj);
                projection[i][j] = proj;
            }
        }
        
        // Diagonalize the projection matrix
        std::vector<double> evals(block_size);
        std::vector<Complex> evecs(block_size * block_size);
        
        // This is a small matrix, so we can use zheev directly
        for (int i = 0; i < block_size; i++) {
            for (int j = 0; j < block_size; j++) {
                evecs[j*block_size + i] = projection[i][j];
            }
        }
        
        int info = LAPACKE_zheev(LAPACK_COL_MAJOR, 'V', 'U', block_size,
                               reinterpret_cast<lapack_complex_double*>(evecs.data()),
                               block_size, evals.data());
        
        if (info != 0) {
            std::cerr << "LAPACKE_zheev failed in refine_degenerate_eigenvectors" << std::endl;
            return;
        }
        
        // Compute new vectors Y = V * evecs
        for (int i = 0; i < block_size; i++) {
            std::fill(Y[i].begin(), Y[i].end(), Complex(0.0, 0.0));
            
            for (int j = 0; j < block_size; j++) {
                Complex coef = evecs[i*block_size + j];
                for (int k = 0; k < N; k++) {
                    Y[i][k] += coef * vectors[j][k];
                }
            }
        }
        
        // Replace old vectors with the new ones
        vectors = Y;
        
        // Re-orthogonalize for stability
        for (int i = 0; i < block_size; i++) {
            // Orthogonalize against previous vectors
            for (int j = 0; j < i; j++) {
                Complex overlap;
                cblas_zdotc_sub(N, vectors[j].data(), 1, vectors[i].data(), 1, &overlap);
                
                Complex neg_overlap = -overlap;
                cblas_zaxpy(N, &neg_overlap, vectors[j].data(), 1, vectors[i].data(), 1);
            }
            
            // Normalize
            double norm = cblas_dznrm2(N, vectors[i].data(), 1);
            Complex scale = Complex(1.0/norm, 0.0);
            cblas_zscal(N, &scale, vectors[i].data(), 1);
        }
    }
}


// Lanczos algorithm implementation
// H: Function representing the Hamiltonian operator (H|v⟩)
// N: Dimension of the Hilbert space
// max_iter: Maximum number of Lanczos iterations
// tol: Tolerance for convergence and detecting invariant subspaces
// eigenvalues: Output vector to store the eigenvalues
// eigenvectors: Output matrix to store the eigenvectors (optional)
void lanczos(std::function<void(const Complex*, Complex*, int)> H, int N, int max_iter, int exct, 
             double tol, std::vector<double>& eigenvalues, 
             std::vector<ComplexVector>* eigenvectors = nullptr) {
    
    // Initialize random starting vector
    std::mt19937 gen(std::random_device{}());
    std::uniform_real_distribution<double> dist(-1.0, 1.0);
    ComplexVector v_current(N);
    
    #pragma omp parallel for
    for (int i = 0; i < N; i++) {
        double real = dist(gen);
        double imag = dist(gen);
        #pragma omp critical
        {
            v_current[i] = Complex(real, imag);
        }
    }
    
    // Normalize the starting vector
    double norm = cblas_dznrm2(N, v_current.data(), 1);
    Complex scale_factor = Complex(1.0/norm, 0.0);
    cblas_zscal(N, &scale_factor, v_current.data(), 1);
    
    // Initialize Lanczos vectors and coefficients
    std::vector<ComplexVector> basis_vectors;
    basis_vectors.push_back(v_current);
    
    ComplexVector v_prev(N, Complex(0.0, 0.0));
    ComplexVector v_next(N);
    ComplexVector w(N);
    
    // Initialize alpha and beta vectors for tridiagonal matrix
    std::vector<double> alpha;  // Diagonal elements
    std::vector<double> beta;   // Off-diagonal elements
    beta.push_back(0.0);        // β_0 is not used
    
    max_iter = std::min(N, max_iter);
    
    // Lanczos iteration
    for (int j = 0; j < max_iter; j++) {
        // w = H*v_j
        H(v_current.data(), w.data(), N);
        
        // w = w - beta_j * v_{j-1}
        if (j > 0) {
            Complex neg_beta = Complex(-beta[j], 0.0);
            cblas_zaxpy(N, &neg_beta, v_prev.data(), 1, w.data(), 1);
        }
        
        // alpha_j = <v_j, w>
        Complex dot_product;
        cblas_zdotc_sub(N, v_current.data(), 1, w.data(), 1, &dot_product);
        alpha.push_back(std::real(dot_product));  // α should be real for Hermitian operators
        
        // w = w - alpha_j * v_j
        Complex neg_alpha = Complex(-alpha[j], 0.0);
        cblas_zaxpy(N, &neg_alpha, v_current.data(), 1, w.data(), 1);
        
        // Full reorthogonalization (twice for numerical stability)
        for (int iter = 0; iter < 2; iter++) {
            #pragma omp parallel
            {
                ComplexVector private_w(N, Complex(0.0, 0.0));
                
                #pragma omp for nowait
                for (size_t k = 0; k <= j; k++) {
                    Complex overlap;
                    cblas_zdotc_sub(N, basis_vectors[k].data(), 1, w.data(), 1, &overlap);
                    Complex neg_overlap = -overlap;
                    
                    #pragma omp critical
                    {
                        cblas_zaxpy(N, &neg_overlap, basis_vectors[k].data(), 1, w.data(), 1);
                    }
                }
            }
        }
        
        // beta_{j+1} = ||w||
        norm = cblas_dznrm2(N, w.data(), 1);
        
        // Check for invariant subspace
        if (norm < tol) {
            // Generate a random vector orthogonal to basis
            v_next = generateRandomVector(N, gen, dist);
            
            // Orthogonalize against all basis vectors
            for (int iter = 0; iter < 2; iter++) {
                #pragma omp parallel
                {
                    #pragma omp for nowait
                    for (size_t k = 0; k < basis_vectors.size(); k++) {
                        Complex overlap;
                        cblas_zdotc_sub(N, basis_vectors[k].data(), 1, v_next.data(), 1, &overlap);
                        Complex neg_overlap = -overlap;
                        
                        #pragma omp critical
                        {
                            cblas_zaxpy(N, &neg_overlap, basis_vectors[k].data(), 1, v_next.data(), 1);
                        }
                    }
                }
            }
            
            // Update the norm
            norm = cblas_dznrm2(N, v_next.data(), 1);
            
            // If still too small, we've reached an invariant subspace
            if (norm < tol) {
                break;
            }
        } else {
            #pragma omp parallel for
            for (int i = 0; i < N; i++) {
                v_next[i] = w[i];
            }
        }
        
        beta.push_back(norm);
        
        // Normalize v_next
        scale_factor = Complex(1.0/norm, 0.0);
        cblas_zscal(N, &scale_factor, v_next.data(), 1);
        
        // Store basis vector
        if (j < max_iter - 1) {
            basis_vectors.push_back(v_next);
        }
        
        // Update for next iteration
        v_prev = v_current;
        v_current = v_next;
    }
    
    // Construct and solve tridiagonal matrix
    int m = alpha.size();
    
    // Allocate arrays for LAPACKE
    std::vector<double> diag = alpha;    // Copy of diagonal elements
    std::vector<double> offdiag(m-1);    // Off-diagonal elements
    
    #pragma omp parallel for
    for (int i = 0; i < m-1; i++) {
        offdiag[i] = beta[i+1];
    }
    
    // Save only the first exct eigenvalues, or all of them if m < exct
    int n_eigenvalues = std::min(exct, m);
    std::vector<double> evals(m);        // For eigenvalues
    std::vector<double> evecs;           // For eigenvectors if needed
    
    // Workspace parameters
    char jobz = eigenvectors ? 'V' : 'N';  // Compute eigenvectors?
    char range = 'A';                      // Compute all eigenvalues
    int info;
    
    if (eigenvectors) {
        // Need space for eigenvectors
        evecs.resize(m*m);
        
        // Call LAPACK to compute eigenvalues and eigenvectors of tridiagonal matrix
        info = LAPACKE_dstevd(LAPACK_COL_MAJOR, jobz, m, diag.data(), offdiag.data(), evecs.data(), m);
    } else {
        // Just compute eigenvalues
        info = LAPACKE_dstevd(LAPACK_COL_MAJOR, jobz, m, diag.data(), offdiag.data(), nullptr, m);
    }
    
    if (info != 0) {
        std::cerr << "LAPACKE_dstevd failed with error code " << info << std::endl;
        return;
    }
    
    // Copy eigenvalues
    eigenvalues.resize(n_eigenvalues);
    std::copy(diag.begin(), diag.begin() + n_eigenvalues, eigenvalues.begin());
    
    // If eigenvectors requested, transform back to original basis
    if (eigenvectors) {
        // Identify clusters of degenerate eigenvalues (only for the first n_eigenvalues)
        const double degen_tol = 1e-10;
        std::vector<std::vector<int>> degen_clusters;
        
        for (int i = 0; i < n_eigenvalues; i++) {
            bool added_to_cluster = false;
            for (auto& cluster : degen_clusters) {
                if (std::abs(diag[i] - diag[cluster[0]]) < degen_tol) {
                    cluster.push_back(i);
                    added_to_cluster = true;
                    break;
                }
            }
            if (!added_to_cluster) {
                degen_clusters.push_back({i});
            }
        }
        
        // Transform to original basis and handle degeneracy - only for first n_eigenvalues
        eigenvectors->clear();
        eigenvectors->resize(n_eigenvalues, ComplexVector(N, Complex(0.0, 0.0)));
        
        // Process each cluster separately - this can be parallelized
        #pragma omp parallel for schedule(dynamic)
        for (size_t cl = 0; cl < degen_clusters.size(); cl++) {
            const auto& cluster = degen_clusters[cl];
            
            if (cluster.size() == 1) {
                // Non-degenerate case - standard treatment
                int idx = cluster[0];
                ComplexVector evec(N, Complex(0.0, 0.0));
                
                // Transform: evec = sum_k z(k,idx) * basis_vectors[k]
                for (int k = 0; k < m; k++) {
                    Complex coeff(evecs[k*m + idx], 0.0);
                    cblas_zaxpy(N, &coeff, basis_vectors[k].data(), 1, evec.data(), 1);
                }
                
                // Normalize
                double norm = cblas_dznrm2(N, evec.data(), 1);
                Complex scale = Complex(1.0/norm, 0.0);
                cblas_zscal(N, &scale, evec.data(), 1);
                
                (*eigenvectors)[idx] = evec;
            } else {
                // Degenerate case - special handling
                int subspace_dim = cluster.size();
                std::vector<ComplexVector> subspace_vectors(subspace_dim, ComplexVector(N, Complex(0.0, 0.0)));
                
                // Compute raw eigenvectors in original basis
                for (int c = 0; c < subspace_dim; c++) {
                    int idx = cluster[c];
                    for (int k = 0; k < m; k++) {
                        Complex coeff(evecs[k*m + idx], 0.0);
                        cblas_zaxpy(N, &coeff, basis_vectors[k].data(), 1, subspace_vectors[c].data(), 1);
                    }
                }
                
                // Re-orthogonalize within degenerate subspace
                for (int c = 0; c < subspace_dim; c++) {
                    // Normalize current vector
                    double norm = cblas_dznrm2(N, subspace_vectors[c].data(), 1);
                    Complex scale = Complex(1.0/norm, 0.0);
                    cblas_zscal(N, &scale, subspace_vectors[c].data(), 1);
                    
                    // Orthogonalize against previous vectors
                    for (int prev = 0; prev < c; prev++) {
                        Complex overlap;
                        cblas_zdotc_sub(N, subspace_vectors[prev].data(), 1, subspace_vectors[c].data(), 1, &overlap);
                        Complex neg_overlap = -overlap;
                        cblas_zaxpy(N, &neg_overlap, subspace_vectors[prev].data(), 1, subspace_vectors[c].data(), 1);
                    }
                    
                    // Renormalize if necessary
                    norm = cblas_dznrm2(N, subspace_vectors[c].data(), 1);
                    if (norm > tol) {
                        scale = Complex(1.0/norm, 0.0);
                        cblas_zscal(N, &scale, subspace_vectors[c].data(), 1);
                    }
                    
                    // Store vector
                    int idx = cluster[c];
                    (*eigenvectors)[idx] = subspace_vectors[c];
                }
            }
        }
        
        // Optionally refine eigenvectors using conjugate gradient - only for n_eigenvalues
        #pragma omp parallel for schedule(dynamic)
        for (int i = 0; i < n_eigenvalues; i++) {
            refine_eigenvector_with_cg(H, (*eigenvectors)[i], eigenvalues[i], N, tol);
        }
    }
}



// Automatically estimate spectral bounds and optimal parameters for Chebyshev filtering
struct ChebysehvFilterParams {
    double a;          // Lower bound of interval
    double b;          // Upper bound of interval
    int filter_degree; // Optimal filter degree
    int lanczos_iter;  // Recommended Lanczos iterations
};

ChebysehvFilterParams estimate_filter_parameters(
    std::function<void(const Complex*, Complex*, int)> H,
    int N,               // Matrix dimension
    int num_eigenvalues, // Number of desired eigenvalues
    bool lowest = true,  // Whether to target lowest (true) or highest (false) eigenvalues
    int sample_iter = 30 // Number of Lanczos iterations for estimation
) {
    // 1. Run quick Lanczos to estimate spectral range
    std::vector<double> sample_eigenvalues;
    sample_iter = std::min(N, sample_iter);
    lanczos(H, N, num_eigenvalues, sample_iter, 1e-10, sample_eigenvalues);
    
    // Sort eigenvalues
    std::sort(sample_eigenvalues.begin(), sample_eigenvalues.end());
    
    // 2. Estimate the full spectrum bounds
    double min_eig = sample_eigenvalues.front();
    double max_eig = sample_eigenvalues.back();
    
    // Add some margin to ensure we cover the full spectrum
    double buffer = (max_eig - min_eig) * 0.1;
    double global_min = min_eig - buffer;
    double global_max = max_eig + buffer;
    
    // 3. Define the target interval [a, b] based on which eigenvalues are desired
    double a, b;
    if (lowest) {
        // For lowest eigenvalues, set [a,b] to lower portion of spectrum
        a = global_min;
        // Set b to cover a bit more than the desired eigenvalue range
        int idx = std::min<int>(static_cast<int>(sample_eigenvalues.size() * 0.8), 
                              static_cast<int>(num_eigenvalues * 2));
        if (idx < sample_eigenvalues.size()) {
            b = sample_eigenvalues[idx];
        } else {
            b = global_max * 0.5;
        }
    } else {
        // For highest eigenvalues, set [a,b] to upper portion of spectrum
        b = global_max;
        int idx = std::max(0, static_cast<int>(sample_eigenvalues.size()) - 
                               static_cast<int>(num_eigenvalues * 2));
        if (idx < sample_eigenvalues.size()) {
            a = sample_eigenvalues[idx];
        } else {
            a = global_min * 0.5;
        }
    }
    
    // 4. Calculate filter degree based on spectrum width and desired accuracy
    // A heuristic: use larger degree for wider spectrum
    double spectrum_width = global_max - global_min;
    double target_width = b - a;
    int filter_degree = static_cast<int>(15 * std::sqrt(spectrum_width / target_width));
    // Clamp to reasonable values
    filter_degree = std::min(std::max(filter_degree, 5), 50);
    
    // 5. Recommend Lanczos iterations - typically 2-3× the number of desired eigenvalues
    int lanczos_iter = std::min(N, std::max(2 * num_eigenvalues, 30));
    std::cout << "Estimated spectral bounds: [" << a << ", " << b << "]" << std::endl;
    std::cout << "Estimated filter degree: " << filter_degree << std::endl;
    return {a, b, filter_degree, lanczos_iter};
}

// Apply Chebyshev polynomial filter to a vector
void chebyshev_filter(std::function<void(const Complex*, Complex*, int)> H,
                     const ComplexVector& v, ComplexVector& result,
                     int N, double a, double b, int degree) {    

    // Scale and shift parameters for mapping [a, b] to [-1, 1]
    double e = (b - a) / 2;    // Half-width of interval
    double c = (b + a) / 2;    // Center of interval
    
    ComplexVector v_prev(N), v_curr(N), v_next(N), temp(N);
    
    // T_0(x) = 1, so v_curr = v
    v_curr = v;
    
    // T_1(x) = x, so v_next = (H-c*I)*v / e
    H(v.data(), temp.data(), N);
    
    for (int i = 0; i < N; i++) {
        v_next[i] = (temp[i] - Complex(c, 0) * v[i]) / e;
    }
    
    // Apply Chebyshev recurrence: T_{k+1}(x) = 2x*T_k(x) - T_{k-1}(x)
    for (int k = 1; k < degree; k++) {
        // Store current as previous
        v_prev = v_curr;
        v_curr = v_next;
        
        // v_next = 2*(H-c*I)*v_curr/e - v_prev
        H(v_curr.data(), temp.data(), N);
        
        for (int i = 0; i < N; i++) {
            v_next[i] = 2.0 * (temp[i] - Complex(c, 0) * v_curr[i]) / e - v_prev[i];
        }
    }
    
    // Copy the result
    result = v_next;
    
    // Normalize the result
    double norm = cblas_dznrm2(N, result.data(), 1);
    Complex scale_factor = Complex(1.0/norm, 0.0);
    cblas_zscal(N, &scale_factor, result.data(), 1);
}

// Block Chebyshev filtered Lanczos algorithm for better handling of degenerate eigenvalues
void chebyshev_filtered_lanczos(std::function<void(const Complex*, Complex*, int)> H, 
                               int N, int max_iter, int exct, double tol, 
                               std::vector<double>& eigenvalues,
                               std::vector<ComplexVector>* eigenvectors = nullptr, double a = 0.0, double b = 0.0, int filter_degree = 0) {
    
    // Block size for handling degenerate eigenvalues
    const int block_size = 4;  // Can adjust based on expected degeneracy
    
    // Initialize random starting vectors
    std::vector<ComplexVector> block_vectors(block_size, ComplexVector(N));
    std::mt19937 gen(std::random_device{}());
    std::uniform_real_distribution<double> dist(-1.0, 1.0);
    
    // Generate orthonormal set of starting vectors
    block_vectors[0] = generateRandomVector(N, gen, dist);
    for (int i = 1; i < block_size; i++) {
        block_vectors[i] = generateOrthogonalVector(N, 
                                                  std::vector<ComplexVector>(block_vectors.begin(), 
                                                                          block_vectors.begin() + i), 
                                                  gen, dist);
    }
    
    // Get filter parameters if not provided
    if (a == 0.0 && b == 0.0 && filter_degree == 0) {
        ChebysehvFilterParams params = estimate_filter_parameters(H, N, exct, true);
        a = params.a;
        b = params.b;
        filter_degree = params.filter_degree;
    }
    
    // Apply initial Chebyshev filter to each starting vector
    for (int i = 0; i < block_size; i++) {
        chebyshev_filter(H, block_vectors[i], block_vectors[i], N, a, b, filter_degree);
    }
    
    // Re-orthonormalize after filtering
    for (int i = 0; i < block_size; i++) {
        for (int j = 0; j < i; j++) {
            Complex overlap;
            cblas_zdotc_sub(N, block_vectors[j].data(), 1, block_vectors[i].data(), 1, &overlap);
            Complex neg_overlap = -overlap;
            cblas_zaxpy(N, &neg_overlap, block_vectors[j].data(), 1, block_vectors[i].data(), 1);
        }
        double norm = cblas_dznrm2(N, block_vectors[i].data(), 1);
        Complex scale = Complex(1.0/norm, 0.0);
        cblas_zscal(N, &scale, block_vectors[i].data(), 1);
    }
    
    // Initialize Lanczos vectors and coefficients for block Lanczos
    std::vector<ComplexVector> basis_vectors;
    for (int i = 0; i < block_size; i++) {
        basis_vectors.push_back(block_vectors[i]);
    }
    
    std::vector<ComplexVector> prev_block = block_vectors;
    std::vector<ComplexVector> curr_block = block_vectors;
    std::vector<ComplexVector> next_block(block_size, ComplexVector(N));
    std::vector<ComplexVector> work_block(block_size, ComplexVector(N));
    
    // Block tridiagonal matrix elements
    std::vector<std::vector<std::vector<Complex>>> alpha;  // Diagonal blocks
    std::vector<std::vector<std::vector<Complex>>> beta;   // Off-diagonal blocks
    
    // First empty beta block
    beta.push_back(std::vector<std::vector<Complex>>(block_size, std::vector<Complex>(block_size, Complex(0.0, 0.0))));
    
    // Number of Lanczos steps (each processes a block)
    int num_steps = max_iter / block_size;
    
    // Block Lanczos iteration
    for (int j = 0; j < num_steps; j++) {
        // Current alpha block
        std::vector<std::vector<Complex>> curr_alpha(block_size, std::vector<Complex>(block_size, Complex(0.0, 0.0)));
        
        // Apply H to each vector in the current block
        for (int b = 0; b < block_size; b++) {
            H(curr_block[b].data(), work_block[b].data(), N);
        }
        
        // Subtract beta_j * prev_block
        if (j > 0) {
            for (int i = 0; i < block_size; i++) {
                for (int k = 0; k < block_size; k++) {
                    Complex neg_beta = -beta[j][i][k];
                    cblas_zaxpy(N, &neg_beta, prev_block[k].data(), 1, work_block[i].data(), 1);
                }
            }
        }
        
        // Compute alpha_j block and residuals
        for (int i = 0; i < block_size; i++) {
            for (int k = 0; k < block_size; k++) {
                Complex dot;
                cblas_zdotc_sub(N, curr_block[k].data(), 1, work_block[i].data(), 1, &dot);
                curr_alpha[i][k] = dot;
                
                // Subtract from work vector: work -= dot * curr
                Complex neg_dot = -dot;
                cblas_zaxpy(N, &neg_dot, curr_block[k].data(), 1, work_block[i].data(), 1);
            }
        }
        
        alpha.push_back(curr_alpha);
        
        // Full reorthogonalization against all previous basis vectors
        for (int b = 0; b < block_size; b++) {
            for (int iter = 0; iter < 2; iter++) {  // Do twice for numerical stability
                for (size_t k = 0; k < basis_vectors.size(); k++) {
                    Complex overlap;
                    cblas_zdotc_sub(N, basis_vectors[k].data(), 1, work_block[b].data(), 1, &overlap);
                    Complex neg_overlap = -overlap;
                    cblas_zaxpy(N, &neg_overlap, basis_vectors[k].data(), 1, work_block[b].data(), 1);
                }
            }
        }
        
        // QR factorization of the work block to get next orthonormal block
        // We'll use a simplified Gram-Schmidt for this
        std::vector<std::vector<Complex>> next_beta(block_size, std::vector<Complex>(block_size, Complex(0.0, 0.0)));
        
        for (int i = 0; i < block_size; i++) {
            // Compute the norm of the work vector
            double norm = cblas_dznrm2(N, work_block[i].data(), 1);
            
            // If nearly zero, generate a new orthogonal vector
            if (norm < tol) {
                next_block[i] = generateOrthogonalVector(N, basis_vectors, gen, dist);
                chebyshev_filter(H, next_block[i], next_block[i], N, a, b, filter_degree);
                
                // Re-orthogonalize against basis
                for (size_t k = 0; k < basis_vectors.size(); k++) {
                    Complex overlap;
                    cblas_zdotc_sub(N, basis_vectors[k].data(), 1, next_block[i].data(), 1, &overlap);
                    Complex neg_overlap = -overlap;
                    cblas_zaxpy(N, &neg_overlap, basis_vectors[k].data(), 1, next_block[i].data(), 1);
                }
                
                norm = cblas_dznrm2(N, next_block[i].data(), 1);
            } else {
                // Copy work to next
                next_block[i] = work_block[i];
            }
            
            // Set the diagonal beta element
            next_beta[i][i] = Complex(norm, 0.0);
            
            // Normalize
            Complex scale = Complex(1.0/norm, 0.0);
            cblas_zscal(N, &scale, next_block[i].data(), 1);
            
            // Orthogonalize remaining work vectors against this one
            for (int j = i + 1; j < block_size; j++) {
                Complex overlap;
                cblas_zdotc_sub(N, next_block[i].data(), 1, work_block[j].data(), 1, &overlap);
                next_beta[j][i] = overlap;  // Off-diagonal beta element
                Complex neg_overlap = -overlap;
                cblas_zaxpy(N, &neg_overlap, next_block[i].data(), 1, work_block[j].data(), 1);
            }
        }
        
        beta.push_back(next_beta);
        
        // Store the new basis vectors
        if (j < num_steps - 1) {
            for (int i = 0; i < block_size; i++) {
                basis_vectors.push_back(next_block[i]);
            }
        }
        
        // Update for next iteration
        prev_block = curr_block;
        curr_block = next_block;
    }
    
    // Convert block tridiagonal matrix to regular format for solving
    int total_dim = basis_vectors.size();
    std::vector<Complex> block_matrix(total_dim * total_dim, Complex(0.0, 0.0));
    
    // Fill diagonal blocks (alpha)
    for (size_t j = 0; j < alpha.size(); j++) {
        for (int r = 0; r < block_size; r++) {
            for (int c = 0; c < block_size; c++) {
                int row = j * block_size + r;
                int col = j * block_size + c;
                if (row < total_dim && col < total_dim) {
                    block_matrix[col * total_dim + row] = alpha[j][r][c];
                }
            }
        }
    }
    
    // Fill off-diagonal blocks (beta)
    for (size_t j = 1; j < beta.size(); j++) {
        for (int r = 0; r < block_size; r++) {
            for (int c = 0; c < block_size; c++) {
                int row = (j-1) * block_size + r;
                int col = j * block_size + c;
                if (row < total_dim && col < total_dim) {
                    block_matrix[col * total_dim + row] = beta[j][r][c];
                    block_matrix[row * total_dim + col] = std::conj(beta[j][r][c]);
                }
            }
        }
    }
    
    // Diagonalize the block tridiagonal matrix
    std::vector<double> evals(total_dim);
    std::vector<Complex> evecs(total_dim * total_dim);
    
    if (eigenvectors) {
        evecs = block_matrix;  // Copy for LAPACK which overwrites input
    }
    
    int info = LAPACKE_zheev(LAPACK_COL_MAJOR, eigenvectors ? 'V' : 'N', 'U', 
                           total_dim, reinterpret_cast<lapack_complex_double*>(eigenvectors ? evecs.data() : block_matrix.data()), 
                           total_dim, evals.data());
    
    if (info != 0) {
        std::cerr << "LAPACKE_zheev failed with error code " << info << std::endl;
        return;
    }
    
    // Store only the first exct eigenvalues
    int n_eigenvalues = std::min(exct, total_dim);
    eigenvalues.resize(n_eigenvalues);
    for (int i = 0; i < n_eigenvalues; i++) {
        eigenvalues[i] = evals[i];
    }
    
    // Transform eigenvectors back to original basis if requested
    if (eigenvectors) {
        eigenvectors->clear();
        eigenvectors->resize(n_eigenvalues, ComplexVector(N, Complex(0.0, 0.0)));
        
        // Group eigenvalues into degenerate clusters (only for the first n_eigenvalues)
        const double degen_tol = 1e-10;
        std::vector<std::vector<int>> degen_clusters;
        
        for (int i = 0; i < n_eigenvalues; i++) {
            bool added_to_cluster = false;
            for (auto& cluster : degen_clusters) {
                if (std::abs(evals[i] - evals[cluster[0]]) < degen_tol) {
                    cluster.push_back(i);
                    added_to_cluster = true;
                    break;
                }
            }
            if (!added_to_cluster) {
                degen_clusters.push_back({i});
            }
        }
        
        // Process each cluster separately
        for (const auto& cluster : degen_clusters) {
            if (cluster.size() == 1) {
                // Non-degenerate case
                int idx = cluster[0];
                for (int i = 0; i < N; i++) {
                    for (size_t k = 0; k < basis_vectors.size(); k++) {
                        (*eigenvectors)[idx][i] += evecs[k*total_dim + idx] * basis_vectors[k][i];
                    }
                }
            } else {
                // Degenerate case
                int subspace_dim = cluster.size();
                std::vector<ComplexVector> subspace_vectors(subspace_dim, ComplexVector(N));
                
                // Compute raw eigenvectors in original basis
                for (int c = 0; c < subspace_dim; c++) {
                    int idx = cluster[c];
                    for (int i = 0; i < N; i++) {
                        for (size_t k = 0; k < basis_vectors.size(); k++) {
                            subspace_vectors[c][i] += evecs[k*total_dim + idx] * basis_vectors[k][i];
                        }
                    }
                }
                
                // Orthogonalize within degenerate subspace
                for (int c = 0; c < subspace_dim; c++) {
                    for (int prev = 0; prev < c; prev++) {
                        Complex overlap;
                        cblas_zdotc_sub(N, subspace_vectors[prev].data(), 1, 
                                      subspace_vectors[c].data(), 1, &overlap);
                        
                        Complex neg_overlap = -overlap;
                        cblas_zaxpy(N, &neg_overlap, subspace_vectors[prev].data(), 1, 
                                   subspace_vectors[c].data(), 1);
                    }
                    
                    // Normalize
                    double norm = cblas_dznrm2(N, subspace_vectors[c].data(), 1);
                    if (norm > tol) {
                        Complex scale = Complex(1.0/norm, 0.0);
                        cblas_zscal(N, &scale, subspace_vectors[c].data(), 1);
                    }
                }
                
                // Verify that vectors are accurate eigenvectors
                for (int c = 0; c < subspace_dim; c++) {
                    ComplexVector Hv(N);
                    H(subspace_vectors[c].data(), Hv.data(), N);
                    
                    // Compute Rayleigh quotient
                    Complex lambda;
                    cblas_zdotc_sub(N, subspace_vectors[c].data(), 1, Hv.data(), 1, &lambda);
                    
                    // Store the refined eigenvector
                    int idx = cluster[c];
                    (*eigenvectors)[idx] = subspace_vectors[c];
                }
            }
        }
        
        // Final verification of orthogonality (only for first n_eigenvalues)
        for (int i = 0; i < n_eigenvalues; i++) {
            // Normalize
            double norm = cblas_dznrm2(N, (*eigenvectors)[i].data(), 1);
            Complex scale = Complex(1.0/norm, 0.0);
            cblas_zscal(N, &scale, (*eigenvectors)[i].data(), 1);
        }
    }
}

// Shift-and-invert Lanczos algorithm for better convergence to interior eigenvalues
// H: Function representing the Hamiltonian operator (H|v⟩)
// N: Dimension of the Hilbert space
// max_iter: Maximum number of Lanczos iterations
// shift: The shift value (σ) targeting eigenvalues near this value
// tol: Tolerance for convergence and detecting invariant subspaces
// eigenvalues: Output vector to store the eigenvalues
// eigenvectors: Output matrix to store the eigenvectors (optional)
void shift_invert_lanczos(std::function<void(const Complex*, Complex*, int)> H,
                         int N, int max_iter, double shift, double tol,
                         std::vector<double>& eigenvalues,
                         std::vector<ComplexVector>* eigenvectors = nullptr) {
    
    // Initialize random starting vector
    ComplexVector v_current(N);
    std::mt19937 gen(std::random_device{}());
    std::uniform_real_distribution<double> dist(-1.0, 1.0);
    v_current = generateRandomVector(N, gen, dist);
    
    // Initialize Lanczos vectors and coefficients
    std::vector<ComplexVector> basis_vectors;
    basis_vectors.push_back(v_current);
    
    ComplexVector v_prev(N, Complex(0.0, 0.0));
    ComplexVector v_next(N);
    ComplexVector w(N), temp(N);
    
    std::vector<double> alpha;  // Diagonal elements
    std::vector<double> beta;   // Off-diagonal elements
    beta.push_back(0.0);        // β_0 is not used
    
    max_iter = std::min(N, max_iter);
    
    // Linear system solver parameters
    const int max_cg_iter = 1000;
    const double cg_tol = tol * 0.1;
    
    // Lanczos iteration
    for (int j = 0; j < max_iter; j++) {
        // Apply shift-and-invert operator: w = (H - σI)^(-1) * v_current
        // This requires solving the linear system (H - σI)w = v_current
        
        // Initialize solution vector w to zeroes
        std::fill(w.begin(), w.end(), Complex(0.0, 0.0));
        
        // Use Conjugate Gradient to solve (H - σI)w = v_current
        ComplexVector r = v_current;  // Initial residual
        ComplexVector p = r;          // Initial search direction
        ComplexVector Hp(N);          // Temporary vector for H*p
        
        double res_norm = cblas_dznrm2(N, r.data(), 1);
        double init_norm = res_norm;
        
        for (int iter = 0; iter < max_cg_iter && res_norm > cg_tol * init_norm; iter++) {
            // Apply (H - σI) to p
            H(p.data(), Hp.data(), N);
            for (int i = 0; i < N; i++) {
                Hp[i] -= Complex(shift, 0.0) * p[i];
            }
            
            // Calculate step size α = (r·r) / (p·(H-σI)p)
            Complex r_dot_r, p_dot_Hp;
            cblas_zdotc_sub(N, r.data(), 1, r.data(), 1, &r_dot_r);
            cblas_zdotc_sub(N, p.data(), 1, Hp.data(), 1, &p_dot_Hp);
            
            Complex alpha_cg = r_dot_r / p_dot_Hp;
            
            // Update solution: w += α*p
            cblas_zaxpy(N, &alpha_cg, p.data(), 1, w.data(), 1);
            
            // Store old r·r
            Complex r_dot_r_old = r_dot_r;
            
            // Update residual: r -= α*(H-σI)p
            Complex neg_alpha_cg = -alpha_cg;
            cblas_zaxpy(N, &neg_alpha_cg, Hp.data(), 1, r.data(), 1);
            
            // Check convergence
            res_norm = cblas_dznrm2(N, r.data(), 1);
            
            // Compute β = (r_new·r_new) / (r_old·r_old)
            cblas_zdotc_sub(N, r.data(), 1, r.data(), 1, &r_dot_r);
            Complex beta_cg = r_dot_r / r_dot_r_old;
            
            // Update search direction: p = r + β*p
            for (int k = 0; k < N; k++) {
                p[k] = r[k] + beta_cg * p[k];
            }
        }
        
        // Subtract projections: w = w - beta_j * v_{j-1}
        if (j > 0) {
            Complex neg_beta(-beta[j], 0.0);
            cblas_zaxpy(N, &neg_beta, v_prev.data(), 1, w.data(), 1);
        }
        
        // Compute alpha_j = <v_j, w>
        Complex dot_product;
        cblas_zdotc_sub(N, v_current.data(), 1, w.data(), 1, &dot_product);
        alpha.push_back(std::real(dot_product));  // α should be real for Hermitian operators
        
        // w = w - alpha_j * v_j
        Complex neg_alpha(-alpha[j], 0.0);
        cblas_zaxpy(N, &neg_alpha, v_current.data(), 1, w.data(), 1);
        
        // Full reorthogonalization (twice for numerical stability)
        for (int iter = 0; iter < 2; iter++) {
            for (int k = 0; k <= j; k++) {
                Complex overlap;
                cblas_zdotc_sub(N, basis_vectors[k].data(), 1, w.data(), 1, &overlap);
                
                Complex neg_overlap = -overlap;
                cblas_zaxpy(N, &neg_overlap, basis_vectors[k].data(), 1, w.data(), 1);
            }
        }
        
        // beta_{j+1} = ||w||
        double norm = cblas_dznrm2(N, w.data(), 1);
        
        // Check for invariant subspace
        if (norm < tol) {
            // Generate a random orthogonal vector
            v_next = generateOrthogonalVector(N, basis_vectors, gen, dist);
            norm = cblas_dznrm2(N, v_next.data(), 1);
            if (norm < tol) {
                break;  // No more orthogonal vectors can be found
            }
        } else {
            cblas_zcopy(N, w.data(), 1, v_next.data(), 1);
        }
        
        beta.push_back(norm);
        
        // Scale v_next by 1/norm
        Complex scale_factor = Complex(1.0/norm, 0.0);
        cblas_zscal(N, &scale_factor, v_next.data(), 1);
        
        // Store basis vector
        if (j < max_iter - 1) {
            basis_vectors.push_back(v_next);
        }
        
        // Update for next iteration
        v_prev = v_current;
        v_current = v_next;
    }
    
    // Construct tridiagonal matrix
    int m = alpha.size();
    std::vector<double> diag = alpha;
    std::vector<double> offdiag(beta.begin() + 1, beta.end()); // Skip β_0
    
    // Diagonalize tridiagonal matrix
    std::vector<double> evals(m);
    std::vector<double> z(m * m, 0.0);
    
    int info = LAPACKE_dstev(LAPACK_ROW_MAJOR, eigenvectors ? 'V' : 'N', m, 
                           diag.data(), offdiag.data(), z.data(), m);
    
    if (info != 0) {
        std::cerr << "LAPACKE_dstev failed with error code " << info << std::endl;
        return;
    }
    
    // Convert eigenvalues back to original problem: λ = σ + 1/θ
    eigenvalues.resize(m);
    for (int i = 0; i < m; i++) {
        // Make sure we don't divide by zero
        if (std::abs(diag[i]) > 1e-12) {
            eigenvalues[i] = shift + 1.0/diag[i];
        } else {
            eigenvalues[i] = shift;  // In case of zero eigenvalue
        }
    }
    
    // Sort eigenvalues by distance from shift (closest first)
    std::vector<int> indices(m);
    std::iota(indices.begin(), indices.end(), 0);
    
    std::sort(indices.begin(), indices.end(), 
             [&](int a, int b) { 
                 return std::abs(eigenvalues[a] - shift) < std::abs(eigenvalues[b] - shift); 
             });
    
    // Create sorted copies
    std::vector<double> sorted_eigenvalues(m);
    std::vector<double> sorted_z;
    if (eigenvectors) sorted_z.resize(m * m);
    
    for (int i = 0; i < m; i++) {
        sorted_eigenvalues[i] = eigenvalues[indices[i]];
        if (eigenvectors) {
            for (int j = 0; j < m; j++) {
                sorted_z[j*m + i] = z[j*m + indices[i]];
            }
        }
    }
    
    // Replace with sorted versions
    eigenvalues = sorted_eigenvalues;
    if (eigenvectors) z = sorted_z;
    
    // Transform eigenvectors if requested
    if (eigenvectors) {
        eigenvectors->resize(m, ComplexVector(N, Complex(0.0, 0.0)));
        
        for (int i = 0; i < m; i++) {
            for (int j = 0; j < N; j++) {
                for (int k = 0; k < m; k++) {
                    (*eigenvectors)[i][j] += z[k*m + i] * basis_vectors[k][j];
                }
            }
            
            // Normalize
            double norm = cblas_dznrm2(N, (*eigenvectors)[i].data(), 1);
            Complex scale = Complex(1.0/norm, 0.0);
            cblas_zscal(N, &scale, (*eigenvectors)[i].data(), 1);
        }
        
        // Refine eigenvectors if needed
        for (int i = 0; i < m; i++) {
            double lambda = eigenvalues[i];
            refine_eigenvector_with_cg(H, (*eigenvectors)[i], lambda, N, tol);
        }
    }
}

// Full diagonalization using LAPACK for Hermitian matrices
void full_diagonalization(std::function<void(const Complex*, Complex*, int)> H, int N,
                          std::vector<double>& eigenvalues, 
                          std::vector<ComplexVector>* eigenvectors = nullptr) {
    
    // Construct the full matrix representation
    std::vector<Complex> full_matrix(N * N, Complex(0.0, 0.0));
    ComplexVector basis_vector(N, Complex(0.0, 0.0));
    ComplexVector result(N);
    
    // Apply H to each standard basis vector to get columns of the matrix
    for (int j = 0; j < N; j++) {
        // Create standard basis vector e_j
        std::fill(basis_vector.begin(), basis_vector.end(), Complex(0.0, 0.0));
        basis_vector[j] = Complex(1.0, 0.0);
        
        // Apply H to e_j
        H(basis_vector.data(), result.data(), N);
        
        // Store the result in the j-th column of the matrix (column major for LAPACK)
        for (int i = 0; i < N; i++) {
            full_matrix[j*N + i] = result[i];
        }
    }
    
    // Allocate array for eigenvalues
    eigenvalues.resize(N);
    
    // Prepare working space for eigenvectors if requested
    std::vector<Complex> work_eigenvectors;
    if (eigenvectors) {
        work_eigenvectors = full_matrix; // Copy the matrix since LAPACK overwrites it
    }
    
    // Call LAPACK eigensolver
    int info = LAPACKE_zheev(LAPACK_COL_MAJOR, 
                           eigenvectors ? 'V' : 'N', // 'V' to compute eigenvectors, 'N' for eigenvalues only
                           'U',                      // Upper triangular part of the matrix is used
                           N, 
                           reinterpret_cast<lapack_complex_double*>(eigenvectors ? work_eigenvectors.data() : full_matrix.data()), 
                           N, 
                           eigenvalues.data());
    
    if (info != 0) {
        std::cerr << "LAPACKE_zheev failed with error code " << info << std::endl;
        return;
    }
    
    // Convert eigenvectors if requested
    if (eigenvectors) {
        eigenvectors->resize(N);
        for (int i = 0; i < N; i++) {
            (*eigenvectors)[i].resize(N);
            for (int j = 0; j < N; j++) {
                (*eigenvectors)[i][j] = work_eigenvectors[i*N + j];
            }
        }
    }
}

// Shift-Invert Lanczos algorithm implementation
// H: Function representing the Hamiltonian operator (H|v⟩)
// N: Dimension of the Hilbert space
// max_iter: Maximum number of Lanczos iterations
// shift: Value around which to find eigenvalues (σ)
// exct: Number of eigenvalues to return
// tol: Tolerance for convergence and detecting invariant subspaces
// eigenvalues: Output vector to store the eigenvalues
// eigenvectors: Output matrix to store the eigenvectors (optional)
void shift_invert_lanczos(
    std::function<void(const Complex*, Complex*, int)> H, 
    int N, int max_iter, double shift, int exct,
    double tol, std::vector<double>& eigenvalues,
    std::vector<ComplexVector>* eigenvectors = nullptr
) {
    // Initialize random starting vector
    std::mt19937 gen(std::random_device{}());
    std::uniform_real_distribution<double> dist(-1.0, 1.0);
    ComplexVector v_current(N);
    
    #pragma omp parallel for
    for (int i = 0; i < N; i++) {
        double real = dist(gen);
        double imag = dist(gen);
        #pragma omp critical
        {
            v_current[i] = Complex(real, imag);
        }
    }
    
    // Normalize the starting vector
    double norm = cblas_dznrm2(N, v_current.data(), 1);
    Complex scale_factor = Complex(1.0/norm, 0.0);
    cblas_zscal(N, &scale_factor, v_current.data(), 1);
    
    // Initialize Lanczos vectors and coefficients
    std::vector<ComplexVector> basis_vectors;
    basis_vectors.push_back(v_current);
    
    ComplexVector v_prev(N, Complex(0.0, 0.0));
    ComplexVector v_next(N);
    ComplexVector w(N);
    
    // Initialize alpha and beta vectors for tridiagonal matrix
    std::vector<double> alpha;  // Diagonal elements
    std::vector<double> beta;   // Off-diagonal elements
    beta.push_back(0.0);        // β_0 is not used
    
    max_iter = std::min(N, max_iter);
    
    // Parameters for Conjugate Gradient solver
    const int max_cg_iter = 1000;
    const double cg_tol = tol * 0.1;
    
    // Lanczos iteration
    for (int j = 0; j < max_iter; j++) {
        // Apply (H - σI)^(-1) to v_j using Conjugate Gradient
        // We're solving (H - σI)w = v_current
        
        // Initialize solution vector w to zero
        std::fill(w.begin(), w.end(), Complex(0.0, 0.0));
        
        // Initialize residual and search direction for CG
        ComplexVector r = v_current;  // Initial residual = right-hand side
        ComplexVector p = r;          // Initial search direction
        ComplexVector Hp(N);          // Temporary vector
        
        double res_norm = cblas_dznrm2(N, r.data(), 1);
        double init_norm = res_norm;
        
        // CG iteration to solve (H - σI)w = v_current
        for (int iter = 0; iter < max_cg_iter && res_norm > cg_tol * init_norm; iter++) {
            // Apply (H - σI) to p
            H(p.data(), Hp.data(), N);
            for (int i = 0; i < N; i++) {
                Hp[i] -= Complex(shift, 0.0) * p[i];
            }
            
            // Calculate step size α = (r·r) / (p·(H-σI)p)
            Complex r_dot_r, p_dot_Hp;
            cblas_zdotc_sub(N, r.data(), 1, r.data(), 1, &r_dot_r);
            cblas_zdotc_sub(N, p.data(), 1, Hp.data(), 1, &p_dot_Hp);
            
            Complex alpha_cg = r_dot_r / p_dot_Hp;
            
            // Update solution: w += α*p
            cblas_zaxpy(N, &alpha_cg, p.data(), 1, w.data(), 1);
            
            // Store old r·r
            Complex r_dot_r_old = r_dot_r;
            
            // Update residual: r -= α*(H-σI)p
            Complex neg_alpha_cg = -alpha_cg;
            cblas_zaxpy(N, &neg_alpha_cg, Hp.data(), 1, r.data(), 1);
            
            // Check convergence
            res_norm = cblas_dznrm2(N, r.data(), 1);
            
            // Update β = (r_new·r_new) / (r_old·r_old)
            cblas_zdotc_sub(N, r.data(), 1, r.data(), 1, &r_dot_r);
            Complex beta_cg = r_dot_r / r_dot_r_old;
            
            // Update search direction: p = r + β*p
            for (int k = 0; k < N; k++) {
                p[k] = r[k] + beta_cg * p[k];
            }
        }
        
        // Now w contains (H - σI)^(-1) * v_current
        
        // Subtract projections: w = w - beta_j * v_{j-1}
        if (j > 0) {
            Complex neg_beta = Complex(-beta[j], 0.0);
            cblas_zaxpy(N, &neg_beta, v_prev.data(), 1, w.data(), 1);
        }
        
        // Compute α_j = ⟨v_j, w⟩
        Complex dot_product;
        cblas_zdotc_sub(N, v_current.data(), 1, w.data(), 1, &dot_product);
        alpha.push_back(std::real(dot_product));  // α should be real for Hermitian operators
        
        // w = w - α_j * v_j
        Complex neg_alpha = Complex(-alpha[j], 0.0);
        cblas_zaxpy(N, &neg_alpha, v_current.data(), 1, w.data(), 1);
        
        // Full reorthogonalization for numerical stability
        for (int iter = 0; iter < 2; iter++) {  // Do twice for better stability
            for (size_t k = 0; k <= j; k++) {
                Complex overlap;
                cblas_zdotc_sub(N, basis_vectors[k].data(), 1, w.data(), 1, &overlap);
                
                Complex neg_overlap = -overlap;
                cblas_zaxpy(N, &neg_overlap, basis_vectors[k].data(), 1, w.data(), 1);
            }
        }
        
        // β_{j+1} = ||w||
        norm = cblas_dznrm2(N, w.data(), 1);
        beta.push_back(norm);
        
        // Check for invariant subspace
        if (norm < tol) {
            // Generate a random vector orthogonal to the basis
            v_next = generateOrthogonalVector(N, basis_vectors, gen, dist);
            
            // Double check orthogonality
            for (int iter = 0; iter < 2; iter++) {
                for (size_t k = 0; k < basis_vectors.size(); k++) {
                    Complex overlap;
                    cblas_zdotc_sub(N, basis_vectors[k].data(), 1, v_next.data(), 1, &overlap);
                    
                    Complex neg_overlap = -overlap;
                    cblas_zaxpy(N, &neg_overlap, basis_vectors[k].data(), 1, v_next.data(), 1);
                }
            }
            
            // Re-normalize
            norm = cblas_dznrm2(N, v_next.data(), 1);
            if (norm < tol) {
                // No more orthogonal vectors can be found
                break;
            }
        } else {
            // v_next = w / norm
            for (int i = 0; i < N; i++) {
                v_next[i] = w[i] / norm;
            }
        }
        
        // Store basis vector
        if (j < max_iter - 1) {
            basis_vectors.push_back(v_next);
        }
        
        // Update vectors for next iteration
        v_prev = v_current;
        v_current = v_next;
    }
    
    // Construct tridiagonal matrix
    int m = alpha.size();
    std::vector<double> diag = alpha;
    std::vector<double> offdiag(m-1);
    
    #pragma omp parallel for
    for (int i = 0; i < m-1; i++) {
        offdiag[i] = beta[i+1];
    }
    
    // Save only the requested number of eigenvalues, or all if m < exct
    int n_eigenvalues = std::min(exct, m);
    std::vector<double> evals(m);
    std::vector<double> evecs;
    
    char jobz = eigenvectors ? 'V' : 'N';
    int info;
    
    if (eigenvectors) {
        evecs.resize(m*m);
        info = LAPACKE_dstevd(LAPACK_COL_MAJOR, jobz, m, diag.data(), offdiag.data(), evecs.data(), m);
    } else {
        info = LAPACKE_dstevd(LAPACK_COL_MAJOR, jobz, m, diag.data(), offdiag.data(), nullptr, m);
    }
    
    if (info != 0) {
        std::cerr << "LAPACKE_dstevd failed with error code " << info << std::endl;
        return;
    }
    
    // Convert eigenvalues back to the original problem
    // If θ is an eigenvalue of (H - σI)^(-1), then λ = σ + 1/θ is an eigenvalue of H
    eigenvalues.resize(n_eigenvalues);
    for (int i = 0; i < n_eigenvalues; i++) {
        // Eigenvalues of the tridiagonal matrix are in ascending order
        // We want those closest to the shift, which are the largest in magnitude
        if (std::abs(diag[i]) > 1e-10) {  // Avoid division by zero
            eigenvalues[i] = shift + 1.0 / diag[i];
        } else {
            eigenvalues[i] = shift;  // If θ ≈ 0, then λ ≈ ∞, but realistically it's just a poor approximation
        }
    }
    
    // Sort eigenvalues by distance from shift
    std::vector<int> indices(n_eigenvalues);
    for (int i = 0; i < n_eigenvalues; i++) {
        indices[i] = i;
    }
    
    std::sort(indices.begin(), indices.end(), [&](int a, int b) {
        return std::abs(eigenvalues[a] - shift) < std::abs(eigenvalues[b] - shift);
    });
    
    // Reorder eigenvalues
    std::vector<double> sorted_evals(n_eigenvalues);
    for (int i = 0; i < n_eigenvalues; i++) {
        sorted_evals[i] = eigenvalues[indices[i]];
    }
    eigenvalues = sorted_evals;
    
    // If eigenvectors requested, transform back to original basis
    if (eigenvectors) {
        eigenvectors->resize(n_eigenvalues, ComplexVector(N, Complex(0.0, 0.0)));
        
        for (int i = 0; i < n_eigenvalues; i++) {
            int idx = indices[i];
            
            // Combine Lanczos basis vectors to get eigenvector in original basis
            for (int j = 0; j < m; j++) {
                Complex coef(evecs[idx*m + j], 0.0);
                cblas_zaxpy(N, &coef, basis_vectors[j].data(), 1, (*eigenvectors)[i].data(), 1);
            }
            
            // Normalize the eigenvector
            double evec_norm = cblas_dznrm2(N, (*eigenvectors)[i].data(), 1);
            Complex scale = Complex(1.0/evec_norm, 0.0);
            cblas_zscal(N, &scale, (*eigenvectors)[i].data(), 1);
        }
        
        // Optionally refine eigenvectors
        for (int i = 0; i < n_eigenvalues; i++) {
            refine_eigenvector_with_cg(H, (*eigenvectors)[i], eigenvalues[i], N, tol);
        }
    }
}




// Diagonalization using ezARPACK
void arpack_diagonalization(std::function<void(const Complex*, Complex*, int)> H, int N, 
                           int nev, bool lowest, 
                           std::vector<double>& eigenvalues,
                           std::vector<ComplexVector>* eigenvectors = nullptr) {


    using solver_t = ezarpack::arpack_solver<ezarpack::Symmetric, ezarpack::eigen_storage>;
    solver_t solver(N);


    auto matrix_op = [&H](solver_t::vector_const_view_t in,
        solver_t::vector_view_t out) {
        // Convert Eigen types to raw pointers for H
        H(reinterpret_cast<const Complex*>(in.data()), 
          reinterpret_cast<Complex*>(out.data()), 
          in.size());
    };

    nev = std::min(nev, N-1);
    // Specify parameters for the solver
    using params_t = solver_t::params_t;
    params_t params(nev,               // Number of low-lying eigenvalues
                    params_t::Smallest, // We want the smallest eigenvalues
                    true);              // Yes, we want the eigenvectors
                                        // (Ritz vectors) as well
    
    // Run diagonalization!
    solver(matrix_op, params);

    // Extract the results
    // Get eigenvalues and eigenvectors from the solver
    auto const& eigenvalues_vector = solver.eigenvalues();
    auto const& eigenvectors_matrix = solver.eigenvectors();

    // Copy eigenvalues to the output vector
    eigenvalues.resize(nev);
    for(int i = 0; i < nev; i++) {
        eigenvalues[i] = eigenvalues_vector(i);
    }

    // Copy eigenvectors if needed
    if(eigenvectors) {
        eigenvectors->resize(nev, ComplexVector(N));
        for(int i = 0; i < nev; i++) {
            for(int j = 0; j < N; j++) {
                // With a symmetric solver, eigenvectors are real
                (*eigenvectors)[i][j] = Complex(
                    eigenvectors_matrix(j, i),
                    0.0
                );
            }
        }
    }
}


// Calculate the expectation value <ψ_a|A|ψ_a> for the a-th eigenstate of H
Complex calculate_expectation_value(
    std::function<void(const Complex*, Complex*, int)> H,  // Hamiltonian operator
    std::function<void(const Complex*, Complex*, int)> A,  // Observable operator
    int N,                                                // Dimension of Hilbert space
    int a = 0,                                           // Index of eigenstate (default: ground state)
    int max_iter = 100,                                  // Maximum iterations for eigenstate calculation
    double tol = 1e-10                                   // Tolerance
) {
    // First, calculate the a-th eigenstate of H
    std::vector<double> eigenvalues;
    std::vector<ComplexVector> eigenvectors;
    
    // Use Chebyshev filtered Lanczos for better accuracy
    chebyshev_filtered_lanczos(H, N, max_iter, max_iter, tol, eigenvalues, &eigenvectors);
    
    // Check if we have enough eigenstates
    if (a >= eigenvectors.size()) {
        std::cerr << "Error: Requested eigenstate index " << a 
                  << " but only " << eigenvectors.size() << " states computed." << std::endl;
        return Complex(0.0, 0.0);
    }
    
    // Get the a-th eigenstate
    const ComplexVector& psi = eigenvectors[a];
    ComplexVector A_psi(N);
    
    // Apply operator A to the eigenstate
    A(psi.data(), A_psi.data(), N);
    
    // Calculate <ψ_a|A|ψ_a>
    Complex expectation_value;
    cblas_zdotc_sub(N, psi.data(), 1, A_psi.data(), 1, &expectation_value);
    
    return expectation_value;
}

// Calculate the expectation value <ψ_a|A|ψ_b> between two different eigenstates
Complex calculate_matrix_element(
    std::function<void(const Complex*, Complex*, int)> H,  // Hamiltonian operator
    std::function<void(const Complex*, Complex*, int)> A,  // Observable operator
    int N,                                                // Dimension of Hilbert space
    int a = 0,                                           // Index of first eigenstate
    int b = 1,                                           // Index of second eigenstate
    int max_iter = 100,                                  // Maximum iterations for eigenstate calculation
    double tol = 1e-10                                   // Tolerance
) {
    // Calculate eigenstates of H
    std::vector<double> eigenvalues;
    std::vector<ComplexVector> eigenvectors;
    
    // Compute enough states to cover both indices
    int max_index = std::max(a, b);
    chebyshev_filtered_lanczos(H, N, max_index + 30, max_index +30, tol, eigenvalues, &eigenvectors);
    
    // Check if we have enough eigenstates
    if (a >= eigenvectors.size() || b >= eigenvectors.size()) {
        std::cerr << "Error: Requested eigenstate indices " << a << " and " << b
                  << " but only " << eigenvectors.size() << " states computed." << std::endl;
        return Complex(0.0, 0.0);
    }
    
    // Get the eigenstates
    const ComplexVector& psi_a = eigenvectors[a];
    const ComplexVector& psi_b = eigenvectors[b];
    ComplexVector A_psi_b(N);
    
    // Apply operator A to |ψ_b⟩
    A(psi_b.data(), A_psi_b.data(), N);
    
    // Calculate <ψ_a|A|ψ_b>
    Complex matrix_element;
    cblas_zdotc_sub(N, psi_a.data(), 1, A_psi_b.data(), 1, &matrix_element);
    
    return matrix_element;
}



// Finite Temperature Lanczos Method (FTLM)
// Calculates <A> = Tr(A*e^(-βH))/Tr(e^(-βH)) for inverse temperature β
Complex FTLM(
    std::function<void(const Complex*, Complex*, int)> H, // Hamiltonian matrix-vector product
    std::function<void(const Complex*, Complex*, int)> A, // Observable matrix-vector product
    int N,             // Dimension of Hilbert space
    double beta,          // Inverse temperature (β = 1/kT)
    int r_max = 20,    // Number of random vectors for sampling the trace
    int m_max = 100,   // Maximum Lanczos iterations per random vector
    double tol = 1e-10 // Tolerance
) {
    // Initialize random number generator
    std::mt19937 gen(std::random_device{}());
    std::uniform_real_distribution<double> dist(-1.0, 1.0);
    
    // Accumulators for traces
    Complex trace_A_exp_H = 0.0;
    double trace_exp_H = 0.0;
    
    // For each random vector
    for (int r = 0; r < r_max; r++) {
        // Generate random starting vector
        ComplexVector v0(N);
        for (int i = 0; i < N; i++) {
            v0[i] = Complex(dist(gen), dist(gen));
        }
        
        // Normalize
        double norm = cblas_dznrm2(N, v0.data(), 1);
        Complex scale = Complex(1.0/norm, 0.0);
        cblas_zscal(N, &scale, v0.data(), 1);
        
        // Store the starting vector as first basis vector
        std::vector<ComplexVector> basis_vectors;
        basis_vectors.push_back(v0);
        
        // Run Chebyshev filtered Lanczos to get eigenvalues and eigenvectors
        std::vector<double> evals;
        std::vector<ComplexVector> evecs;
        
        // Call the already implemented chebyshev_filtered_lanczos function
        chebyshev_filtered_lanczos(H, N, m_max, m_max, tol, evals, &evecs);
        
        int m = evals.size();
        
        // Compute reduced matrix elements of A in the Lanczos basis
        std::vector<std::vector<Complex>> A_reduced(m, std::vector<Complex>(m, 0.0));
        
        ComplexVector Av(N);
        for (int i = 0; i < m; i++) {
            // Apply A to |ψᵢ⟩
            A(evecs[i].data(), Av.data(), N);
            
            // Compute matrix elements ⟨ψⱼ|A|ψᵢ⟩
            for (int j = 0; j < m; j++) {
                // Calculate ⟨ψⱼ|A|ψᵢ⟩
                Complex matrix_element;
                cblas_zdotc_sub(N, evecs[j].data(), 1, Av.data(), 1, &matrix_element);
                A_reduced[j][i] = matrix_element;
            }
        }
        
        // Calculate contributions to the thermal traces
        for (int i = 0; i < m; i++) {
            double exp_factor = std::exp(-beta * evals[i]);
            trace_exp_H += exp_factor;
            trace_A_exp_H += A_reduced[i][i] * exp_factor;
        }
    }
    
    // Return thermal average <A> = Tr(A*e^(-βH))/Tr(e^(-βH))
    return trace_A_exp_H / trace_exp_H;
}

// Calculate the dynamical correlation function S_AB(ω) using FTLM
// S_AB(ω) = (1/Z) ∑_n,m e^(-βE_n) ⟨n|A|m⟩⟨m|B|n⟩ δ(ω - (E_m - E_n))
std::vector<std::pair<double, Complex>> FTLM_dynamical(
    std::function<void(const Complex*, Complex*, int)> H,  // Hamiltonian operator
    std::function<void(const Complex*, Complex*, int)> A,  // First operator
    std::function<void(const Complex*, Complex*, int)> B,  // Second operator (use A for auto-correlation)
    int N,                    // Dimension of Hilbert space
    double beta,              // Inverse temperature β = 1/kT
    double omega_min,         // Minimum frequency
    double omega_max,         // Maximum frequency
    int n_points,             // Number of frequency points
    double eta,               // Broadening parameter (half-width of Lorentzian)
    int r_max = 30,           // Number of random vectors for sampling
    int m_max = 100           // Maximum Lanczos iterations per random vector
) {
    // Generate frequency grid
    std::vector<double> omega_values(n_points);
    double delta_omega = (omega_max - omega_min) / (n_points - 1);
    for (int i = 0; i < n_points; i++) {
        omega_values[i] = omega_min + i * delta_omega;
    }
    
    // Initialize result vector with zeros
    std::vector<Complex> response(n_points, Complex(0.0, 0.0));
    
    // Initialize random number generator
    std::mt19937 gen(std::random_device{}());
    std::uniform_real_distribution<double> dist(-1.0, 1.0);
    
    // Accumulators for the partition function
    double Z = 0.0;
    
    // For each random vector
    for (int r = 0; r < r_max; r++) {
        // Generate random starting vector
        ComplexVector v0(N);
        for (int i = 0; i < N; i++) {
            v0[i] = Complex(dist(gen), dist(gen));
        }
        
        // Normalize
        double norm = cblas_dznrm2(N, v0.data(), 1);
        Complex scale = Complex(1.0/norm, 0.0);
        cblas_zscal(N, &scale, v0.data(), 1);
        
        // Create a modified Hamiltonian operator that starts from our random vector
        auto H_from_v0 = [&H, &v0, N](const Complex* v, Complex* result, int size) {
            // If v is the unit vector e_0 = [1,0,0,...], we return H*v0
            // Otherwise we apply H normally
            if (std::abs(v[0] - Complex(1.0, 0.0)) < 1e-10) {
                bool is_e0 = true;
                for (int i = 1; i < size; i++) {
                    if (std::abs(v[i]) > 1e-10) {
                        is_e0 = false;
                        break;
                    }
                }
                
                if (is_e0) {
                    H(v0.data(), result, size);
                    return;
                }
            }
            
            // Regular application of H
            H(v, result, size);
        };
        
        // Use Chebyshev filtered Lanczos to get eigenvalues and eigenvectors
        std::vector<double> eigenvalues;
        std::vector<ComplexVector> eigenvectors;
        
        // Call chebyshev_filtered_lanczos with appropriate parameters
        const double tol = 1e-10;
        chebyshev_filtered_lanczos(H, N, m_max, m_max, tol, eigenvalues, &eigenvectors);
        
        int m = eigenvalues.size();
        
        // Calculate partition function contribution
        double Z_r = 0.0;
        for (int n = 0; n < m; n++) {
            Z_r += std::exp(-beta * eigenvalues[n]);
        }
        Z += Z_r;
        
        // Apply operators A and B to eigenvectors
        std::vector<ComplexVector> A_eigenvectors(m, ComplexVector(N));
        std::vector<ComplexVector> B_eigenvectors(m, ComplexVector(N));
        
        for (int n = 0; n < m; n++) {
            A(eigenvectors[n].data(), A_eigenvectors[n].data(), N);
            B(eigenvectors[n].data(), B_eigenvectors[n].data(), N);
        }
        
        // Calculate matrix elements and dynamical response
        for (int n = 0; n < m; n++) {
            double weight = std::exp(-beta * eigenvalues[n]);
            
            for (int p = 0; p < m; p++) {
                // Compute <n|A|p>
                Complex A_np;
                cblas_zdotc_sub(N, eigenvectors[n].data(), 1, A_eigenvectors[p].data(), 1, &A_np);
                
                // Compute <p|B|n>
                Complex B_pn;
                cblas_zdotc_sub(N, eigenvectors[p].data(), 1, B_eigenvectors[n].data(), 1, &B_pn);
                
                // Matrix element product
                Complex matrix_element = A_np * B_pn;
                
                // Energy difference
                double omega_np = eigenvalues[p] - eigenvalues[n];
                
                // Add contribution to all frequency points with Lorentzian broadening
                for (int i = 0; i < n_points; i++) {
                    double omega = omega_values[i];
                    // Lorentzian: 1/π * η/((ω-ω_0)² + η²)
                    Complex lorentzian = Complex(eta / (M_PI * ((omega - omega_np)*(omega - omega_np) + eta*eta)), 0.0);
                    response[i] += weight * matrix_element * lorentzian;
                }
            }
        }
    }
    
    // Normalize by partition function
    for (int i = 0; i < n_points; i++) {
        response[i] /= Z;
    }
    
    // Create result pair vector
    std::vector<std::pair<double, Complex>> result(n_points);
    for (int i = 0; i < n_points; i++) {
        result[i] = std::make_pair(omega_values[i], response[i]);
    }
    
    return result;
}

// Low-Temperature Lanczos Method (LTLM) for thermal expectation values
Complex LTLM(
    std::function<void(const Complex*, Complex*, int)> H, // Hamiltonian operator
    std::function<void(const Complex*, Complex*, int)> A, // Observable operator
    int N,              // Dimension of Hilbert space
    double beta,        // Inverse temperature (β = 1/kT)
    int R,              // Number of random samples
    int M,              // Lanczos iterations per sample
    double tol = 1e-10  // Tolerance for convergence
) {
    // Random number generator for random states
    std::mt19937 gen(std::random_device{}());
    std::uniform_real_distribution<double> dist(-1.0, 1.0);
    
    // Accumulators for numerator and denominator
    Complex num(0.0, 0.0);
    double denom = 0.0;
    
    // For each random sample
    for (int r = 0; r < R; r++) {
        // Generate random vector |r⟩
        ComplexVector r_vec(N);
        for (int i = 0; i < N; i++) {
            r_vec[i] = Complex(dist(gen), dist(gen));
        }
        
        // Normalize
        double norm = cblas_dznrm2(N, r_vec.data(), 1);
        Complex scale = Complex(1.0/norm, 0.0);
        cblas_zscal(N, &scale, r_vec.data(), 1);
        
        // Create a matrix-vector product that starts from our random vector
        auto H_from_r = [&H, &r_vec, N](const Complex* v, Complex* result, int size) {
            // If v is the unit vector e_0 = [1,0,0,...], we return H*r_vec
            if (std::abs(v[0] - Complex(1.0, 0.0)) < 1e-10) {
                bool is_e0 = true;
                for (int i = 1; i < size; i++) {
                    if (std::abs(v[i]) > 1e-10) {
                        is_e0 = false;
                        break;
                    }
                }
                
                if (is_e0) {
                    H(r_vec.data(), result, size);
                    return;
                }
            }
            
            // Regular application of H
            H(v, result, size);
        };
        
        // Use Chebyshev filtered Lanczos to get eigenvalues and eigenvectors
        std::vector<double> eigenvalues;
        std::vector<ComplexVector> eigenvectors;
        
        chebyshev_filtered_lanczos(H, N, M, M, tol, eigenvalues, &eigenvectors);
        
        int m = eigenvalues.size();
        
        // Calculate ⟨r|e^{-βH}A|r⟩ and ⟨r|e^{-βH}|r⟩
        Complex exp_H_A_r(0.0, 0.0);
        double exp_H_r = 0.0;
        
        // For each eigenvalue/vector pair
        for (int j = 0; j < m; j++) {
            // Calculate |⟨r|ψ_j⟩|²
            Complex r_psi_j;
            cblas_zdotc_sub(N, r_vec.data(), 1, eigenvectors[j].data(), 1, &r_psi_j);
            double weight = std::exp(-beta * eigenvalues[j]) * std::norm(r_psi_j);
            
            // Add to denominator
            exp_H_r += weight;
            
            // Apply A to |ψ_j⟩
            ComplexVector A_psi(N);
            A(eigenvectors[j].data(), A_psi.data(), N);
            
            // Calculate ⟨r|A|ψ_j⟩
            Complex r_A_psi;
            cblas_zdotc_sub(N, r_vec.data(), 1, A_psi.data(), 1, &r_A_psi);
            
            // Add contribution to numerator
            exp_H_A_r += weight * r_A_psi;
        }
        
        // Add to accumulators
        num += exp_H_A_r;
        denom += exp_H_r;
    }
    
    // Return thermal average ⟨A⟩ = Tr(e^{-βH}A)/Tr(e^{-βH})
    return num / denom;
}

// LTLM for dynamical correlation function at low temperatures
// Calculates S_AB(ω) = (1/Z) ∑_j e^{-βE_j} ∑_i |⟨i|A|j⟩|^2 δ(ω - (E_i - E_j))
std::vector<std::pair<double, Complex>> LTLM_dynamical(
    std::function<void(const Complex*, Complex*, int)> H, // Hamiltonian operator
    std::function<void(const Complex*, Complex*, int)> A, // First operator
    std::function<void(const Complex*, Complex*, int)> B, // Second operator
    int N,              // Dimension of Hilbert space
    double beta,        // Inverse temperature (β = 1/kT)
    double omega_min,   // Minimum frequency
    double omega_max,   // Maximum frequency
    int n_points,       // Number of frequency points
    double eta,         // Broadening parameter
    int R,              // Number of random samples
    int M,              // Lanczos iterations per sample
    double tol = 1e-10  // Tolerance for convergence
) {
    // Generate frequency grid
    std::vector<double> omega_values(n_points);
    double delta_omega = (omega_max - omega_min) / (n_points - 1);
    for (int i = 0; i < n_points; i++) {
        omega_values[i] = omega_min + i * delta_omega;
    }
    
    // Initialize result vector
    std::vector<Complex> S_AB(n_points, Complex(0.0, 0.0));
    
    // Initialize random number generator
    std::mt19937 gen(std::random_device{}());
    std::uniform_real_distribution<double> dist(-1.0, 1.0);
    
    // Accumulator for partition function
    double Z = 0.0;
    
    // For each random sample
    for (int r = 0; r < R; r++) {
        // Generate random vector |r⟩
        ComplexVector r_vec(N);
        for (int i = 0; i < N; i++) {
            r_vec[i] = Complex(dist(gen), dist(gen));
        }
        
        // Normalize
        double norm = cblas_dznrm2(N, r_vec.data(), 1);
        Complex scale = Complex(1.0/norm, 0.0);
        cblas_zscal(N, &scale, r_vec.data(), 1);
        
        // Create a function that applies H but starts from our random vector
        auto H_from_r = [&H, &r_vec, N](const Complex* v, Complex* result, int size) {
            // If v is the unit vector e_0 = [1,0,0,...], we return H*r_vec
            if (std::abs(v[0] - Complex(1.0, 0.0)) < 1e-10) {
                bool is_e0 = true;
                for (int i = 1; i < size; i++) {
                    if (std::abs(v[i]) > 1e-10) {
                        is_e0 = false;
                        break;
                    }
                }
                
                if (is_e0) {
                    H(r_vec.data(), result, size);
                    return;
                }
            }
            
            // Regular application of H
            H(v, result, size);
        };
        
        // Run Chebyshev filtered Lanczos to get eigenpairs
        std::vector<double> eigvals;
        std::vector<ComplexVector> eigvecs;
        
        chebyshev_filtered_lanczos(H_from_r, N, M, M, tol, eigvals, &eigvecs);
        
        // Calculate Z contribution for this sample
        double Z_r = 0.0;
        for (int j = 0; j < eigvals.size(); j++) {
            // Calculate |⟨r|ψ_j⟩|^2
            Complex r_psi_j;
            cblas_zdotc_sub(N, r_vec.data(), 1, eigvecs[j].data(), 1, &r_psi_j);
            Z_r += std::exp(-beta * eigvals[j]) * std::norm(r_psi_j);
        }
        Z += Z_r;
        
        // For each eigenstate |j⟩
        for (int j = 0; j < eigvals.size(); j++) {
            // Calculate |⟨r|ψ_j⟩|^2
            Complex r_psi_j;
            cblas_zdotc_sub(N, r_vec.data(), 1, eigvecs[j].data(), 1, &r_psi_j);
            
            // Thermodynamic weight factor e^{-βE_j}|⟨r|ψ_j⟩|^2
            double weight = std::exp(-beta * eigvals[j]) * std::norm(r_psi_j);
            
            // Apply A to |ψ_j⟩
            ComplexVector A_psi_j(N);
            A(eigvecs[j].data(), A_psi_j.data(), N);
            
            // Normalize A|ψ_j⟩
            double A_psi_norm = cblas_dznrm2(N, A_psi_j.data(), 1);
            if (A_psi_norm < tol) continue;  // Skip if A|ψ_j⟩ is approximately 0
            
            Complex A_scale = Complex(1.0/A_psi_norm, 0.0);
            cblas_zscal(N, &A_scale, A_psi_j.data(), 1);
            
            // Create a function that applies H but starts from A|ψ_j⟩
            auto H_from_Apsi = [&H, &A_psi_j, N](const Complex* v, Complex* result, int size) {
                // If v is the unit vector e_0 = [1,0,0,...], we return H*A_psi_j
                if (std::abs(v[0] - Complex(1.0, 0.0)) < 1e-10) {
                    bool is_e0 = true;
                    for (int i = 1; i < size; i++) {
                        if (std::abs(v[i]) > 1e-10) {
                            is_e0 = false;
                            break;
                        }
                    }
                    
                    if (is_e0) {
                        H(A_psi_j.data(), result, size);
                        return;
                    }
                }
                
                // Regular application of H
                H(v, result, size);
            };
            
            // Run second Chebyshev filtered Lanczos with A|ψ_j⟩ as starting vector
            std::vector<double> eigvals2;
            std::vector<ComplexVector> eigvecs2;
            
            chebyshev_filtered_lanczos(H_from_Apsi, N, M, M, tol, eigvals2, &eigvecs2);
            
            // Calculate B matrix elements if B is different from A
            bool B_is_A = (&B == &A);
            ComplexVector B_psi_j;
            double B_psi_norm = 0.0;
            
            if (!B_is_A) {
                B_psi_j.resize(N);
                B(eigvecs[j].data(), B_psi_j.data(), N);
                B_psi_norm = cblas_dznrm2(N, B_psi_j.data(), 1);
            }
            
            // For each final state |i⟩
            for (int i = 0; i < eigvals2.size(); i++) {
                // Energy difference
                double omega_ij = eigvals2[i] - eigvals[j];
                
                // Calculate ⟨ψ_i|A|ψ_j⟩
                Complex A_matrix_element;
                cblas_zdotc_sub(N, eigvecs2[i].data(), 1, A_psi_j.data(), 1, &A_matrix_element);
                A_matrix_element *= A_psi_norm; // Adjust for normalization
                
                // For cross-correlation <AB>, compute <i|B|j> matrix element
                Complex B_matrix_element;
                if (B_is_A) {
                    B_matrix_element = A_matrix_element;
                } else {
                    // Calculate ⟨ψ_i|B|ψ_j⟩
                    cblas_zdotc_sub(N, eigvecs2[i].data(), 1, B_psi_j.data(), 1, &B_matrix_element);
                }
                
                // Contribution to correlation function with Lorentzian broadening
                Complex contrib = weight * A_matrix_element * std::conj(B_matrix_element);
                
                // Add to all frequency points with broadening
                for (int p = 0; p < n_points; p++) {
                    double omega = omega_values[p];
                    // Lorentzian: η/π / [(ω-ω_ij)^2 + η^2]
                    double lorentz = eta / (M_PI * ((omega - omega_ij)*(omega - omega_ij) + eta*eta));
                    S_AB[p] += contrib * Complex(lorentz, 0.0);
                }
            }
        }
    }
    
    // Normalize by partition function and prepare result
    std::vector<std::pair<double, Complex>> result(n_points);
    for (int i = 0; i < n_points; i++) {
        result[i] = std::make_pair(omega_values[i], S_AB[i] / Z);
    }
    
    return result;
}

// LTLM for calculating thermal real-time correlation function
// Computes C_AB(t) = (1/Z) ∑_j e^{-βE_j} ⟨j|A(t)B|j⟩
std::vector<std::pair<double, Complex>> LTLM_real_time_correlation(
    std::function<void(const Complex*, Complex*, int)> H, // Hamiltonian operator
    std::function<void(const Complex*, Complex*, int)> A, // First operator
    std::function<void(const Complex*, Complex*, int)> B, // Second operator
    int N,              // Dimension of Hilbert space
    double b,        // Inverse temperature (β = 1/kT)
    double t_min,       // Minimum time
    double t_max,       // Maximum time
    int n_points,       // Number of time points
    int R,              // Number of random samples
    int M,              // Lanczos iterations per sample
    double tol = 1e-10  // Tolerance for convergence
) {
    // Generate time grid
    std::vector<double> time_values(n_points);
    double delta_t = (t_max - t_min) / (n_points - 1);
    for (int i = 0; i < n_points; i++) {
        time_values[i] = t_min + i * delta_t;
    }
    
    // Initialize result
    std::vector<Complex> C_AB(n_points, Complex(0.0, 0.0));
    
    // Random generator
    std::mt19937 gen(std::random_device{}());
    std::uniform_real_distribution<double> dist(-1.0, 1.0);
    
    // Partition function accumulator
    double Z = 0.0;
    
    // For each random sample
    for (int r = 0; r < R; r++) {
        // Generate random vector |r⟩
        ComplexVector r_vec(N);
        for (int i = 0; i < N; i++) {
            r_vec[i] = Complex(dist(gen), dist(gen));
        }
        
        // Normalize
        double norm = cblas_dznrm2(N, r_vec.data(), 1);
        Complex scale = Complex(1.0/norm, 0.0);
        cblas_zscal(N, &scale, r_vec.data(), 1);
        
        // Create a function that applies H but starts from our random vector
        auto H_from_r = [&H, &r_vec, N](const Complex* v, Complex* result, int size) {
            // If v is the unit vector e_0 = [1,0,0,...], we return H*r_vec
            if (std::abs(v[0] - Complex(1.0, 0.0)) < 1e-10) {
                bool is_e0 = true;
                for (int i = 1; i < size; i++) {
                    if (std::abs(v[i]) > 1e-10) {
                        is_e0 = false;
                        break;
                    }
                }
                
                if (is_e0) {
                    H(r_vec.data(), result, size);
                    return;
                }
            }
            
            // Regular application of H
            H(v, result, size);
        };
        
        // Run Chebyshev filtered Lanczos to get eigenpairs
        std::vector<double> eigvals;
        std::vector<ComplexVector> eigvecs;
        
        chebyshev_filtered_lanczos(H_from_r, N, M, M, tol, eigvals, &eigvecs);
        
        // Update partition function
        double Z_r = 0.0;
        for (int j = 0; j < eigvals.size(); j++) {
            // Calculate |⟨r|ψ_j⟩|^2
            Complex r_psi_j;
            cblas_zdotc_sub(N, r_vec.data(), 1, eigvecs[j].data(), 1, &r_psi_j);
            Z_r += std::exp(-b * eigvals[j]) * std::norm(r_psi_j);
        }
        Z += Z_r;
        
        // For each eigenstate |j⟩
        for (int j = 0; j < eigvals.size(); j++) {
            // Calculate |⟨r|ψ_j⟩|^2
            Complex r_psi_j;
            cblas_zdotc_sub(N, r_vec.data(), 1, eigvecs[j].data(), 1, &r_psi_j);
            
            // Thermal weight
            double weight = std::exp(-b * eigvals[j]) * std::norm(r_psi_j);
            
            // Apply B to |ψ_j⟩: |φ⟩ = B|ψ_j⟩
            ComplexVector phi(N);
            B(eigvecs[j].data(), phi.data(), N);
            
            // For each time point
            for (int t_idx = 0; t_idx < n_points; t_idx++) {
                double t = time_values[t_idx];
                
                // Time-evolved state |φ(t)⟩ = exp(-iHt)|φ⟩ = exp(-iHt)B|ψ_j⟩
                ComplexVector phi_t(N, Complex(0.0, 0.0));
                
                // For each eigenvalue/vector pair
                for (int m = 0; m < eigvals.size(); m++) {
                    // Calculate ⟨ψ_m|φ⟩
                    Complex psi_m_phi;
                    cblas_zdotc_sub(N, eigvecs[m].data(), 1, phi.data(), 1, &psi_m_phi);
                    
                    // Apply time evolution: exp(-iE_m t)⟨ψ_m|φ⟩|ψ_m⟩
                    Complex phase = std::exp(Complex(0.0, -eigvals[m] * t));
                    Complex coef = phase * psi_m_phi;
                    
                    cblas_zaxpy(N, &coef, eigvecs[m].data(), 1, phi_t.data(), 1);
                }
                
                // Calculate ⟨φ(t)|A|ψ_j⟩
                ComplexVector A_psi(N);
                A(eigvecs[j].data(), A_psi.data(), N);
                
                Complex corr;
                cblas_zdotc_sub(N, phi_t.data(), 1, A_psi.data(), 1, &corr);
                
                // Add contribution
                C_AB[t_idx] += weight * corr;
            }
        }
    }
    
    // Normalize by partition function
    std::vector<std::pair<double, Complex>> result(n_points);
    for (int i = 0; i < n_points; i++) {
        result[i] = std::make_pair(time_values[i], C_AB[i] / Z);
    }
    
    return result;
}

// Advanced FTLM with adaptive convergence strategy
Complex FTLM_adaptive(
    std::function<void(const Complex*, Complex*, int)> H, // Hamiltonian matrix-vector product
    std::function<void(const Complex*, Complex*, int)> A, // Observable matrix-vector product
    int N,             // Dimension of Hilbert space
    double b,          // Inverse temperature (β = 1/kT)
    double conv_tol = 1e-4, // Convergence tolerance
    int r_start = 20,  // Starting number of random vectors
    int m_start = 100, // Starting max Lanczos iterations
    int max_steps = 3,// Maximum number of refinement steps
    double tol = 1e-10 // Tolerance for Lanczos algorithm
) {
    // Keep track of results for different parameters
    struct FTLMResult {
        int r_val;
        int m_val;
        Complex result;
        double rel_change;
    };
    std::vector<FTLMResult> results;
    
    // First calculation
    Complex initial_result = FTLM(H, A, N, b, r_start, m_start, tol);
    results.push_back({r_start, m_start, initial_result, 0.0});
    
    std::cout << "FTLM adaptive initial: r=" << r_start << ", m=" << m_start 
              << ", result=" << initial_result << std::endl;
    
    // Two separate parameters to vary independently
    int r_current = r_start;
    int m_current = m_start;
    
    // First try increasing r (more random vectors)
    for (int step = 0; step < max_steps/2 && results.size() < max_steps; step++) {
        r_current = static_cast<int>(r_current * 1.5);
        
        Complex r_result = FTLM(H, A, N, b, r_current, m_start, tol);
        double rel_diff = std::abs(r_result - results.back().result) / 
                          (std::abs(results.back().result) > 1e-10 ? std::abs(results.back().result) : 1.0);
        
        results.push_back({r_current, m_start, r_result, rel_diff});
        
        std::cout << "FTLM r-refinement: r=" << r_current << ", m=" << m_start 
                  << ", result=" << r_result << " (rel. change: " << rel_diff << ")" << std::endl;
        
        if (rel_diff < conv_tol/2) {
            break; // Converged on r parameter
        }
    }
    
    // Then try increasing m (Lanczos subspace size)
    for (int step = 0; step < max_steps/2 && results.size() < max_steps; step++) {
        m_current = static_cast<int>(m_current * 1.3);
        
        Complex m_result = FTLM(H, A, N, b, r_current, m_current, tol);
        double rel_diff = std::abs(m_result - results.back().result) / 
                          (std::abs(results.back().result) > 1e-10 ? std::abs(results.back().result) : 1.0);
        
        results.push_back({r_current, m_current, m_result, rel_diff});
        
        std::cout << "FTLM m-refinement: r=" << r_current << ", m=" << m_current 
                  << ", result=" << m_result << " (rel. change: " << rel_diff << ")" << std::endl;
        
        if (rel_diff < conv_tol/2) {
            break; // Converged on m parameter
        }
    }
    
    // Check if we've converged
    if (results.back().rel_change < conv_tol) {
        std::cout << "FTLM adaptive converged with r=" << results.back().r_val 
                  << ", m=" << results.back().m_val << std::endl;
    } else {
        std::cout << "FTLM adaptive did not fully converge. Using best result with r=" 
                  << results.back().r_val << ", m=" << results.back().m_val << std::endl;
    }
    
    return results.back().result;
}

// Thermodynamic quantities calculation using Finite Temperature Lanczos Method
struct ThermodynamicResults {
    std::vector<double> temperatures; // Temperature points
    std::vector<double> energy;       // Internal energy <E>
    std::vector<double> specific_heat; // Specific heat C_v
    std::vector<double> entropy;      // Entropy S
    std::vector<double> free_energy;  // Free energy F
};

ThermodynamicResults calculate_thermodynamics(
    std::function<void(const Complex*, Complex*, int)> H, 
    int N,                    // Dimension of Hilbert space
    double T_min = 0.01,     // Minimum temperature
    double T_max = 10.0,     // Maximum temperature
    int num_points = 100,    // Number of temperature points
    int r_max = 20,          // Number of random vectors for FTLM
    int m_max = 100,         // Maximum Lanczos iterations per random vector
    double tol = 1e-10       // Tolerance for Lanczos algorithm
) {
    // Initialize results structure
    ThermodynamicResults results;
    results.temperatures.resize(num_points);
    results.energy.resize(num_points);
    results.specific_heat.resize(num_points);
    results.entropy.resize(num_points);
    results.free_energy.resize(num_points);
    
    // Generate logarithmically spaced temperature points
    const double log_T_min = std::log(T_min);
    const double log_T_max = std::log(T_max);
    const double log_T_step = (log_T_max - log_T_min) / (num_points - 1);
    
    for (int i = 0; i < num_points; i++) {
        results.temperatures[i] = std::exp(log_T_min + i * log_T_step);
    }
    
    // Define identity operator for calculating partition function
    auto identity_op = [](const Complex* v, Complex* result, int size) {
        std::copy(v, v + size, result);
    };
    
    // Calculate energy using FTLM for each temperature point
    for (int i = 0; i < num_points; i++) {
        double T = results.temperatures[i];
        double beta = 1.0 / T;
        
        // Calculate <H> using FTLM
        Complex avg_energy = FTLM(H, H, N, beta, r_max, m_max, tol);
        results.energy[i] = avg_energy.real();
        
        // Calculate <H²> for specific heat
        auto H_squared = [&H, N](const Complex* v, Complex* result, int size) {
            // First apply H to v
            std::vector<Complex> temp(size);
            H(v, temp.data(), size);
            
            // Then apply H to the result
            H(temp.data(), result, size);
        };
        
        Complex avg_energy_squared = FTLM(H, H_squared, N, beta, r_max, m_max, tol);
        
        // Calculate specific heat: C_v = β²(<H²> - <H>²)
        double var_energy = avg_energy_squared.real() - avg_energy.real() * avg_energy.real();
        results.specific_heat[i] = beta * beta * var_energy;
        
        // Calculate partition function Z = Tr[e^(-βH)]
        // We use the identity operator for the observable
        Complex Z_complex = FTLM(H, identity_op, N, beta, r_max, m_max, tol) * Complex(N, 0.0);
        double Z = Z_complex.real();
        
        // Calculate free energy F = -T * ln(Z)
        results.free_energy[i] = -T * std::log(Z);
        
        // Calculate entropy S = (E - F) / T
        results.entropy[i] = (results.energy[i] - results.free_energy[i]) / T;
    }
    
    return results;
}
// Function to output thermodynamic results to file
void output_thermodynamic_data(const ThermodynamicResults& results, const std::string& filename) {
    std::ofstream outfile(filename);
    if (!outfile.is_open()) {
        std::cerr << "Failed to open output file: " << filename << std::endl;
        return;
    }
    
    outfile << "# Temperature Energy SpecificHeat Entropy FreeEnergy" << std::endl;
    for (size_t i = 0; i < results.temperatures.size(); i++) {
        outfile << std::fixed << std::setprecision(6)
                << results.temperatures[i] << " "
                << results.energy[i] << " "
                << results.specific_heat[i] << " "
                << results.entropy[i] << " "
                << results.free_energy[i] << std::endl;
    }
    
    outfile.close();
    std::cout << "Thermodynamic data written to " << filename << std::endl;
}

// Improved version with adaptive FTLM calculations
ThermodynamicResults calculate_thermodynamics_adaptive(
    std::function<void(const Complex*, Complex*, int)> H, 
    int N,                    // Dimension of Hilbert space
    double T_min = 0.01,     // Minimum temperature
    double T_max = 10.0,     // Maximum temperature
    int num_points = 100,    // Number of temperature points
    double conv_tol = 1e-4,  // FTLM convergence tolerance
    int r_start = 20,        // Starting number of random vectors
    int m_start = 100        // Starting Lanczos iterations
) {
    // Initialize results structure
    ThermodynamicResults results;
    results.temperatures.resize(num_points);
    results.energy.resize(num_points);
    results.specific_heat.resize(num_points);
    results.entropy.resize(num_points);
    results.free_energy.resize(num_points);
    
    // Generate logarithmically spaced temperature points
    const double log_T_min = std::log(T_min);
    const double log_T_max = std::log(T_max);
    const double log_T_step = (log_T_max - log_T_min) / (num_points - 1);
    
    for (int i = 0; i < num_points; i++) {
        results.temperatures[i] = std::exp(log_T_min + i * log_T_step);
    }
    
    // Define identity operator for calculating partition function
    auto identity_op = [](const Complex* v, Complex* result, int size) {
        std::copy(v, v + size, result);
    };
    
    // Calculate energy using adaptive FTLM for each temperature point
    for (int i = 0; i < num_points; i++) {
        double T = results.temperatures[i];
        double beta = 1.0 / T;
        
        std::cout << "Processing T = " << T << " (point " << (i+1) << "/" << num_points << ")" << std::endl;
        
        // Calculate <H> using adaptive FTLM
        Complex avg_energy = FTLM_adaptive(H, H, N, beta, conv_tol, r_start, m_start);
        results.energy[i] = avg_energy.real();
        
        // Calculate <H²> for specific heat
        auto H_squared = [&H, N](const Complex* v, Complex* result, int size) {
            // First apply H to v
            std::vector<Complex> temp(size);
            H(v, temp.data(), size);
            
            // Then apply H to the result
            H(temp.data(), result, size);
        };
        
        Complex avg_energy_squared = FTLM_adaptive(H, H_squared, N, beta, conv_tol, r_start, m_start);
        
        // Calculate specific heat: C_v = β²(<H²> - <H>²)
        double var_energy = avg_energy_squared.real() - avg_energy.real() * avg_energy.real();
        results.specific_heat[i] = beta * beta * var_energy;
        
        // Calculate partition function Z = Tr[e^(-βH)]
        Complex Z_complex = FTLM_adaptive(H, identity_op, N, beta, conv_tol, r_start, m_start) * Complex(N, 0.0);
        double Z = Z_complex.real();
        
        // Calculate free energy F = -T * ln(Z)
        results.free_energy[i] = -T * std::log(Z);
        
        // Calculate entropy S = (E - F) / T
        results.entropy[i] = (results.energy[i] - results.free_energy[i]) / T;
        
        std::cout << "  E = " << results.energy[i] 
                  << ", C_v = " << results.specific_heat[i]
                  << ", S = " << results.entropy[i] << std::endl;
    }
    
    return results;
}

// ShiftedKrylovSolver class to calculate Green's function using
// the shifted Krylov subspace method from the paper
class ShiftedKrylovSolver {
public:
    // Calculate Green's function G(z) = <a|(zI-H)^(-1)|b> for multiple z-values
    static std::vector<Complex> calculateGreenFunction(
        std::function<void(const Complex*, Complex*, int)> H,  // Hamiltonian operator
        const ComplexVector& b,                               // Source vector
        const ComplexVector& a,                               // Projection vector
        const std::vector<Complex>& shifts,                   // List of energy points z_k
        int max_iter,                                         // Maximum iterations
        double tol,                                          // Convergence tolerance
        bool hermitian = true                                // Whether H is Hermitian
    ) {
        int N = b.size();
        
        if (hermitian) {
            return solveShiftedCG(H, b, a, shifts, N, max_iter, tol);
        } else {
            return solveShiftedCOCG(H, b, a, shifts, N, max_iter, tol);
        }
    }

private:
    // Shifted CG method for Hermitian matrices
    static std::vector<Complex> solveShiftedCG(
        std::function<void(const Complex*, Complex*, int)> H,
        const ComplexVector& b,
        const ComplexVector& a,
        const std::vector<Complex>& shifts,
        int N, int max_iter, double tol
    ) {
        int n_shifts = shifts.size();
        
        // Select the first shift as the seed
        Complex sigma_seed = shifts[0];
        
        // Define the seed shifted matrix A = sigma_seed*I - H
        auto A = [&H, &sigma_seed, N](const Complex* v, Complex* result, int size) {
            // First compute H*v
            H(v, result, size);
            
            // Then compute (sigma_seed*I - H)*v
            for (int i = 0; i < size; i++) {
                result[i] = sigma_seed * v[i] - result[i];
            }
        };
        
        // Initialize residual vectors for the seed equation
        ComplexVector r_prev(N, Complex(0.0, 0.0));
        ComplexVector r_curr(b);  // r_0 = b
        ComplexVector r_next(N);
        
        // Initialize coefficients
        Complex rho_curr, rho_prev = Complex(0.0, 0.0);
        Complex alpha, alpha_prev = Complex(0.0, 0.0);
        Complex beta, beta_prev = Complex(0.0, 0.0);
        
        // Calculate initial rho_0 = <r_0|r_0>
        cblas_zdotc_sub(N, r_curr.data(), 1, r_curr.data(), 1, &rho_curr);
        
        // Initialize collinearity factors for each shift
        std::vector<Complex> pi_prev(n_shifts, Complex(1.0, 0.0));
        std::vector<Complex> pi_curr(n_shifts, Complex(1.0, 0.0));
        std::vector<Complex> pi_next(n_shifts);
        
        // Initialize projected solution and search vectors
        std::vector<Complex> y_sigma(n_shifts, Complex(0.0, 0.0));
        
        // Calculate initial projection u_0^sigma = <a|b>
        Complex a_dot_b;
        cblas_zdotc_sub(N, a.data(), 1, b.data(), 1, &a_dot_b);
        std::vector<Complex> u_sigma(n_shifts, a_dot_b);
        
        // Main iteration loop
        for (int n = 0; n < max_iter; n++) {
            // Apply matrix A to current residual
            ComplexVector Ar(N);
            A(r_curr.data(), Ar.data(), N);
            
            // Calculate <r_n|A*r_n>
            Complex r_dot_Ar;
            cblas_zdotc_sub(N, r_curr.data(), 1, Ar.data(), 1, &r_dot_Ar);
            
            // Calculate alpha_n using three-term recurrence
            if (n == 0) {
                alpha = rho_curr / r_dot_Ar;
            } else {
                alpha = rho_curr / (r_dot_Ar - (beta_prev / alpha_prev) * rho_curr);
            }
            
            // Update residual using three-term recurrence (Eq. 9)
            if (n == 0) {
                for (int i = 0; i < N; i++) {
                    r_next[i] = r_curr[i] - alpha * Ar[i];
                }
            } else {
                Complex factor = alpha * beta_prev / alpha_prev;
                for (int i = 0; i < N; i++) {
                    r_next[i] = (1.0 + factor) * r_curr[i] - factor * r_prev[i] - alpha * Ar[i];
                }
            }
            
            // Calculate the projection <a|r_{n+1}>
            Complex a_dot_r_next;
            cblas_zdotc_sub(N, a.data(), 1, r_next.data(), 1, &a_dot_r_next);
            
            // Calculate rho_{n+1}
            rho_prev = rho_curr;
            cblas_zdotc_sub(N, r_next.data(), 1, r_next.data(), 1, &rho_curr);
            
            // Calculate beta_n
            beta = rho_curr / rho_prev;
            
            // Update for all shifts
            for (int k = 0; k < n_shifts; k++) {
                Complex sigma_diff = shifts[k] - sigma_seed;
                
                // Calculate pi_{n+1}^sigma using recurrence (Eq. 17)
                if (n == 0) {
                    pi_next[k] = (1.0 + alpha * sigma_diff) * pi_curr[k];
                } else {
                    Complex factor = alpha * beta_prev / alpha_prev;
                    pi_next[k] = (1.0 + factor + alpha * sigma_diff) * pi_curr[k] - 
                                  factor * pi_prev[k];
                }
                
                // Calculate alpha_n^sigma and beta_n^sigma (Eq. 18 and 19)
                Complex alpha_sigma = alpha * (pi_curr[k] / pi_next[k]);
                Complex beta_sigma = beta * std::pow(pi_curr[k] / pi_next[k], 2);
                
                // Update projected solution (Eq. 21)
                y_sigma[k] += alpha_sigma * u_sigma[k];
                
                // Update projected search vector (Eq. 22)
                u_sigma[k] = a_dot_r_next / pi_next[k] + beta_sigma * u_sigma[k];
            }
            
            // Check convergence
            double res_norm = cblas_dznrm2(N, r_next.data(), 1);
            if (res_norm < tol) {
                std::cout << "Converged after " << n+1 << " iterations." << std::endl;
                break;
            }
            
            // Update for next iteration
            r_prev = r_curr;
            r_curr = r_next;
            
            alpha_prev = alpha;
            beta_prev = beta;
            
            pi_prev = pi_curr;
            pi_curr = pi_next;
            
            // Optional: Implement seed switching for better performance
        }
        
        return y_sigma;
    }
    
    // Shifted COCG method for complex symmetric matrices
    static std::vector<Complex> solveShiftedCOCG(
        std::function<void(const Complex*, Complex*, int)> H,
        const ComplexVector& b,
        const ComplexVector& a,
        const std::vector<Complex>& shifts,
        int N, int max_iter, double tol
    ) {
        int n_shifts = shifts.size();
        
        // Select the first shift as the seed
        Complex sigma_seed = shifts[0];
        
        // Define the seed shifted matrix A = sigma_seed*I - H
        auto A = [&H, &sigma_seed, N](const Complex* v, Complex* result, int size) {
            H(v, result, size);
            for (int i = 0; i < size; i++) {
                result[i] = sigma_seed * v[i] - result[i];
            }
        };
        
        // Initialize vectors for COCG algorithm
        ComplexVector r(b);  // r_0 = b
        ComplexVector p(r);  // p_0 = r_0
        
        // Initialize coefficients
        std::vector<Complex> pi_curr(n_shifts, Complex(1.0, 0.0));
        std::vector<Complex> pi_prev(n_shifts, Complex(1.0, 0.0));
        
        // Initialize projected solution and search vectors
        std::vector<Complex> y_sigma(n_shifts, Complex(0.0, 0.0));
        Complex a_dot_p;
        cblas_zdotc_sub(N, a.data(), 1, p.data(), 1, &a_dot_p);
        std::vector<Complex> u_sigma(n_shifts, a_dot_p);
        
        // Main iteration
        for (int n = 0; n < max_iter; n++) {
            // Calculate (r_n, r_n)
            Complex r_dot_r;
            cblas_zdotc_sub(N, r.data(), 1, r.data(), 1, &r_dot_r);
            
            // Apply A to p_n
            ComplexVector Ap(N);
            A(p.data(), Ap.data(), N);
            
            // Calculate (p_n, Ap_n) - note: transpose, not conjugate transpose for COCG
            Complex p_dot_Ap = Complex(0.0, 0.0);
            for (int i = 0; i < N; i++) {
                p_dot_Ap += p[i] * Ap[i];  // Complex multiplication without conjugation
            }
            
            // Calculate alpha_n
            Complex alpha = r_dot_r / p_dot_Ap;
            
            // Calculate a^T * Ap_n (transpose)
            Complex a_dot_Ap = Complex(0.0, 0.0);
            for (int i = 0; i < N; i++) {
                a_dot_Ap += a[i] * Ap[i];  // Complex multiplication without conjugation
            }
            
            // Update residual: r_{n+1} = r_n - alpha_n * Ap_n
            ComplexVector r_next(N);
            for (int i = 0; i < N; i++) {
                r_next[i] = r[i] - alpha * Ap[i];
            }
            
            // Calculate a^T * r_{n+1}
            Complex a_dot_r_next = Complex(0.0, 0.0);
            for (int i = 0; i < N; i++) {
                a_dot_r_next += a[i] * r_next[i];  // Complex multiplication without conjugation
            }
            
            // Update for all shifts
            for (int k = 0; k < n_shifts; k++) {
                Complex sigma_diff = shifts[k] - sigma_seed;
                
                // Update collinearity factor pi
                Complex pi_next = pi_curr[k] * (1.0 + sigma_diff * alpha) / 
                                (1.0 + sigma_diff * alpha * pi_curr[k] / pi_prev[k]);
                
                // Calculate alpha_sigma
                Complex alpha_sigma = alpha * (pi_curr[k] / pi_next);
                
                // Update projected solution
                y_sigma[k] += alpha_sigma * u_sigma[k];
                
                // Update parameters for next iteration
                Complex beta = (r_next[0] * r_next[0]) / (r[0] * r[0]);  // Simplified
                Complex beta_sigma = beta * std::pow(pi_next / pi_curr[k], 2);
                
                // Update projected search direction
                u_sigma[k] = a_dot_r_next / pi_next + beta_sigma * u_sigma[k];
                
                // Update pi for next iteration
                pi_prev[k] = pi_curr[k];
                pi_curr[k] = pi_next;
            }
            
            // Check for convergence
            double res_norm = cblas_dznrm2(N, r_next.data(), 1);
            if (res_norm < tol) {
                std::cout << "COCG converged after " << n+1 << " iterations." << std::endl;
                break;
            }
            
            // Calculate beta_n = (r_{n+1}, r_{n+1})/(r_n, r_n)
            Complex r_next_dot_r_next;
            cblas_zdotc_sub(N, r_next.data(), 1, r_next.data(), 1, &r_next_dot_r_next);
            Complex beta = r_next_dot_r_next / r_dot_r;
            
            // Update search direction: p_{n+1} = r_{n+1} + beta_n * p_n
            ComplexVector p_next(N);
            for (int i = 0; i < N; i++) {
                p_next[i] = r_next[i] + beta * p[i];
            }
            
            // Update for next iteration
            r = r_next;
            p = p_next;
        }
        
        return y_sigma;
    }
};

// Function to calculate dynamical Green's function for a range of frequencies
std::vector<std::pair<double, Complex>> calculateDynamicalGreenFunction(
    std::function<void(const Complex*, Complex*, int)> H,  // Hamiltonian operator
    int N,                                               // Dimension of Hilbert space
    const ComplexVector& a,                              // Left vector <a|
    const ComplexVector& b,                              // Right vector |b>
    double omega_min,                                    // Minimum frequency
    double omega_max,                                    // Maximum frequency
    int n_points,                                        // Number of frequency points
    double eta,                                          // Small imaginary broadening
    int max_iter = 1000,                                 // Maximum iterations
    double tol = 1e-10                                   // Convergence tolerance
) {
    // Generate frequency grid
    std::vector<double> omega_values(n_points);
    double delta_omega = (omega_max - omega_min) / (n_points - 1);
    for (int i = 0; i < n_points; i++) {
        omega_values[i] = omega_min + i * delta_omega;
    }
    
    // Generate complex shifts z = omega + i*eta
    std::vector<Complex> shifts(n_points);
    for (int i = 0; i < n_points; i++) {
        shifts[i] = Complex(omega_values[i], eta);
    }
    
    // Calculate Green's function using shifted Krylov solver
    std::vector<Complex> green_function = ShiftedKrylovSolver::calculateGreenFunction(
        H, b, a, shifts, max_iter, tol, true  // Assuming Hermitian H
    );
    
    // Combine frequencies and Green's function values
    std::vector<std::pair<double, Complex>> result(n_points);
    for (int i = 0; i < n_points; i++) {
        result[i] = std::make_pair(omega_values[i], green_function[i]);
    }
    
    return result;
}


int main(){
<<<<<<< HEAD
    int num_site = 16;
    Operator op(num_site);
    op.loadFromFile("./ED_test/Trans.def");
    op.loadFromInterAllFile("./ED_test/InterAll.def");
=======
    int num_site = 8;
    Operator op(num_site);
    op.loadFromFile("./ED_0_flux_test/Trans.def");
    op.loadFromInterAllFile("./ED_0_flux_test/InterAll.def");
>>>>>>> 3b6b9b74
    std::vector<double> eigenvalues;
    // std::vector<ComplexVector> eigenvectors;
    chebyshev_filtered_lanczos([&](const Complex* v, Complex* Hv, int N) {
        std::vector<Complex> vec(v, v + N);
        std::vector<Complex> result(N, Complex(0.0, 0.0));
        result = op.apply(vec);
        std::copy(result.begin(), result.end(), Hv);
<<<<<<< HEAD
    }, (1<<num_site), 1000, 1e-10, eigenvalues);

    std::vector<double> eigenvalues_lanczos;
    block_lanczos([&](const Complex* v, Complex* Hv, int N) {
=======
    }, (1<<num_site), 1000, 20, 1e-10, eigenvalues);

    std::vector<double> eigenvalues_lanczos;
    shift_invert_lanczos([&](const Complex* v, Complex* Hv, int N) {
>>>>>>> 3b6b9b74
        std::vector<Complex> vec(v, v + N);
        std::vector<Complex> result(N, Complex(0.0, 0.0));
        result = op.apply(vec);
        std::copy(result.begin(), result.end(), Hv);
<<<<<<< HEAD
    }, (1<<num_site), 1000, 1e-10, eigenvalues_lanczos);
=======
    }, (1<<num_site), 1000, -1.8, 1e-10, eigenvalues_lanczos);
>>>>>>> 3b6b9b74

    // Print the results
    std::cout << "Eigenvalues:" << std::endl;
    for (size_t i = 0; i < 20; i++) {
        std::cout << "Eigenvalue " << i << " Chebyshev Filtered Lanczos: " << eigenvalues[i] << " Lanczos: " << eigenvalues_lanczos[i] << std::endl;
    }
    // Run full diagonalization for comparison
<<<<<<< HEAD
    // std::vector<double> full_eigenvalues;
    // full_diagonalization([&](const Complex* v, Complex* Hv, int N) {
    //     std::vector<Complex> vec(v, v + N);
    //     std::vector<Complex> result(N, Complex(0.0, 0.0));
    //     result = op.apply(vec);
    //     std::copy(result.begin(), result.end(), Hv);
    // }, 1<<num_site, full_eigenvalues);

    // // Sort both sets of eigenvalues for comparison
    // std::sort(eigenvalues.begin(), eigenvalues.end());
    // std::sort(full_eigenvalues.begin(), full_eigenvalues.end());

    // // Compare and print results
    // std::cout << "\nComparison between Lanczos and Full Diagonalization:" << std::endl;
    // std::cout << "Index | Lanczos        | Full          | Difference" << std::endl;
    // std::cout << "------------------------------------------------------" << std::endl;

    // int num_to_compare = std::min(eigenvalues.size(), full_eigenvalues.size());
    // num_to_compare = std::min(num_to_compare, 20);  // Limit to first 20 eigenvalues

    // for (int i = 0; i < num_to_compare; i++) {
    //     double diff = std::abs(eigenvalues[i] - full_eigenvalues[i]);
    //     std::cout << std::setw(5) << i << " | " 
    //               << std::setw(14) << std::fixed << std::setprecision(10) << eigenvalues[i] << " | "
    //               << std::setw(14) << std::fixed << std::setprecision(10) << full_eigenvalues[i] << " | "
    //               << std::setw(10) << std::scientific << std::setprecision(3) << diff << std::endl;
    // }

    // // Calculate and print overall accuracy statistics
    // if (num_to_compare > 0) {
    //     double max_diff = 0.0;
    //     double sum_diff = 0.0;
    //     for (int i = 0; i < num_to_compare; i++) {
    //         double diff = std::abs(eigenvalues[i] - full_eigenvalues[i]);
    //         max_diff = std::max(max_diff, diff);
    //         sum_diff += diff;
    //     }
    //     double avg_diff = sum_diff / num_to_compare;
        
    //     std::cout << "\nAccuracy statistics:" << std::endl;
    //     std::cout << "Maximum difference: " << std::scientific << std::setprecision(3) << max_diff << std::endl;
    //     std::cout << "Average difference: " << std::scientific << std::setprecision(3) << avg_diff << std::endl;
        
    //     // Special focus on ground state and first excited state
    //     if (full_eigenvalues.size() > 0 && eigenvalues.size() > 0) {
    //         double ground_diff = std::abs(eigenvalues[0] - full_eigenvalues[0]);
    //         std::cout << "Ground state error: " << std::scientific << std::setprecision(3) << ground_diff << std::endl;
            
    //         if (full_eigenvalues.size() > 1 && eigenvalues.size() > 1) {
    //             double excited_diff = std::abs(eigenvalues[1] - full_eigenvalues[1]);
    //             std::cout << "First excited state error: " << std::scientific << std::setprecision(3) << excited_diff << std::endl;
    //         }
    //     }
    // }

    return 0;
}


=======
    std::vector<double> full_eigenvalues;
    full_diagonalization([&](const Complex* v, Complex* Hv, int N) {
        std::vector<Complex> vec(v, v + N);
        std::vector<Complex> result(N, Complex(0.0, 0.0));
        result = op.apply(vec);
        std::copy(result.begin(), result.end(), Hv);
    }, 1<<num_site, full_eigenvalues);

    // Sort both sets of eigenvalues for comparison
    std::sort(eigenvalues.begin(), eigenvalues.end());
    std::sort(full_eigenvalues.begin(), full_eigenvalues.end());

    // Compare and print results
    std::cout << "\nComparison between Lanczos and Full Diagonalization:" << std::endl;
    std::cout << "Index | Lanczos        | Full          | Difference" << std::endl;
    std::cout << "------------------------------------------------------" << std::endl;

    int num_to_compare = std::min(eigenvalues.size(), full_eigenvalues.size());
    num_to_compare = std::min(num_to_compare, 20);  // Limit to first 20 eigenvalues

    for (int i = 0; i < num_to_compare; i++) {
        double diff = std::abs(eigenvalues[i] - full_eigenvalues[i]);
        std::cout << std::setw(5) << i << " | " 
                  << std::setw(14) << std::fixed << std::setprecision(10) << eigenvalues[i] << " | "
                  << std::setw(14) << std::fixed << std::setprecision(10) << full_eigenvalues[i] << " | "
                  << std::setw(10) << std::scientific << std::setprecision(3) << diff << std::endl;
    }

    // Calculate and print overall accuracy statistics
    if (num_to_compare > 0) {
        double max_diff = 0.0;
        double sum_diff = 0.0;
        for (int i = 0; i < num_to_compare; i++) {
            double diff = std::abs(eigenvalues[i] - full_eigenvalues[i]);
            max_diff = std::max(max_diff, diff);
            sum_diff += diff;
        }
        double avg_diff = sum_diff / num_to_compare;
        
        std::cout << "\nAccuracy statistics:" << std::endl;
        std::cout << "Maximum difference: " << std::scientific << std::setprecision(3) << max_diff << std::endl;
        std::cout << "Average difference: " << std::scientific << std::setprecision(3) << avg_diff << std::endl;
        
        // Special focus on ground state and first excited state
        if (full_eigenvalues.size() > 0 && eigenvalues.size() > 0) {
            double ground_diff = std::abs(eigenvalues[0] - full_eigenvalues[0]);
            std::cout << "Ground state error: " << std::scientific << std::setprecision(3) << ground_diff << std::endl;
            
            if (full_eigenvalues.size() > 1 && eigenvalues.size() > 1) {
                double excited_diff = std::abs(eigenvalues[1] - full_eigenvalues[1]);
                std::cout << "First excited state error: " << std::scientific << std::setprecision(3) << excited_diff << std::endl;
            }
        }
    }

    return 0;
}


>>>>>>> 3b6b9b74
// int main(){
//     // Matrix size (not too large to keep computation reasonable)
//     const int N = 500; 

//     // Generate a random Hermitian matrix
//     std::vector<std::vector<Complex>> randomMatrix(N, std::vector<Complex>(N));
//     std::mt19937 gen(42); // Fixed seed for reproducibility
//     std::uniform_real_distribution<double> dist(-1.0, 1.0);

//     // Fill with random values and make it Hermitian
//     for (int i = 0; i < N; i++) {
//         randomMatrix[i][i] = Complex(dist(gen), 0.0); // Real diagonal
//         for (int j = i+1; j < N; j++) {
//             randomMatrix[i][j] = Complex(dist(gen), dist(gen));
//             randomMatrix[j][i] = std::conj(randomMatrix[i][j]);
//         }
//     }

//     // Define matrix-vector multiplication function
//     auto matVecMult = [&](const Complex* v, Complex* result, int size) {
//         std::fill(result, result + size, Complex(0.0, 0.0));
//         for (int i = 0; i < size; i++) {
//             for (int j = 0; j < size; j++) {
//                 result[i] += randomMatrix[i][j] * v[j];
//             }
//         }
//     };

//     // Test all three methods
//     std::cout << "Testing with " << N << "x" << N << " random Hermitian matrix\n";

//     // Regular Lanczos
//     std::vector<double> lanczosEigenvalues;
//     std::vector<ComplexVector> lanczosEigenvectors;
<<<<<<< HEAD
//     block_lanczos(matVecMult, N, N/2, 1e-10, lanczosEigenvalues, &lanczosEigenvectors);
=======
//     CG(matVecMult, N, N/2, 1000, 1e-10, lanczosEigenvalues, &lanczosEigenvectors);
>>>>>>> 3b6b9b74

//     // Lanczos with CG refinement
//     std::vector<double> lanczosCGEigenvalues;
//     std::vector<ComplexVector> lanczosCGEigenvectors;
//     chebyshev_filtered_lanczos(matVecMult, N, N/2, 1e-10, lanczosCGEigenvalues, &lanczosCGEigenvectors);

//     // Direct diagonalization
//     std::vector<Complex> flatMatrix(N * N);
//     for (int i = 0; i < N; i++) {
//         for (int j = 0; j < N; j++) {
//             flatMatrix[j*N + i] = randomMatrix[i][j];
//         }
//     }

//     std::vector<double> directEigenvalues(N);
//     int info = LAPACKE_zheev(LAPACK_COL_MAJOR, 'N', 'U', N, 
//                           reinterpret_cast<lapack_complex_double*>(flatMatrix.data()), 
//                           N, directEigenvalues.data());

//     if (info == 0) {
//         // Compare results
//         std::cout << "\nEigenvalue comparison:\n";
//         std::cout << "Index | Direct  | Lanczos | Diff    | Lanczos+CG | Diff\n";
//         std::cout << "--------------------------------------------------------\n";
//         int numToShow = std::min(10, N/2);
//         for (int i = 0; i < numToShow; i++) {
//             std::cout << std::setw(5) << i << " | "
//                     << std::fixed << std::setprecision(6)
//                     << std::setw(8) << directEigenvalues[i] << " | "
//                     << std::setw(7) << lanczosEigenvalues[i] << " | "
//                     << std::setw(7) << std::abs(directEigenvalues[i] - lanczosEigenvalues[i]) << " | "
//                     << std::setw(10) << lanczosCGEigenvalues[i] << " | "
//                     << std::setw(7) << std::abs(directEigenvalues[i] - lanczosCGEigenvalues[i]) << "\n";
//         }
//     }

// }<|MERGE_RESOLUTION|>--- conflicted
+++ resolved
@@ -2870,17 +2870,10 @@
 
 
 int main(){
-<<<<<<< HEAD
     int num_site = 16;
     Operator op(num_site);
     op.loadFromFile("./ED_test/Trans.def");
     op.loadFromInterAllFile("./ED_test/InterAll.def");
-=======
-    int num_site = 8;
-    Operator op(num_site);
-    op.loadFromFile("./ED_0_flux_test/Trans.def");
-    op.loadFromInterAllFile("./ED_0_flux_test/InterAll.def");
->>>>>>> 3b6b9b74
     std::vector<double> eigenvalues;
     // std::vector<ComplexVector> eigenvectors;
     chebyshev_filtered_lanczos([&](const Complex* v, Complex* Hv, int N) {
@@ -2888,154 +2881,81 @@
         std::vector<Complex> result(N, Complex(0.0, 0.0));
         result = op.apply(vec);
         std::copy(result.begin(), result.end(), Hv);
-<<<<<<< HEAD
     }, (1<<num_site), 1000, 1e-10, eigenvalues);
 
-    std::vector<double> eigenvalues_lanczos;
-    block_lanczos([&](const Complex* v, Complex* Hv, int N) {
-=======
-    }, (1<<num_site), 1000, 20, 1e-10, eigenvalues);
-
-    std::vector<double> eigenvalues_lanczos;
-    shift_invert_lanczos([&](const Complex* v, Complex* Hv, int N) {
->>>>>>> 3b6b9b74
-        std::vector<Complex> vec(v, v + N);
-        std::vector<Complex> result(N, Complex(0.0, 0.0));
-        result = op.apply(vec);
-        std::copy(result.begin(), result.end(), Hv);
-<<<<<<< HEAD
-    }, (1<<num_site), 1000, 1e-10, eigenvalues_lanczos);
-=======
-    }, (1<<num_site), 1000, -1.8, 1e-10, eigenvalues_lanczos);
->>>>>>> 3b6b9b74
-
-    // Print the results
-    std::cout << "Eigenvalues:" << std::endl;
-    for (size_t i = 0; i < 20; i++) {
-        std::cout << "Eigenvalue " << i << " Chebyshev Filtered Lanczos: " << eigenvalues[i] << " Lanczos: " << eigenvalues_lanczos[i] << std::endl;
-    }
-    // Run full diagonalization for comparison
-<<<<<<< HEAD
-    // std::vector<double> full_eigenvalues;
-    // full_diagonalization([&](const Complex* v, Complex* Hv, int N) {
-    //     std::vector<Complex> vec(v, v + N);
-    //     std::vector<Complex> result(N, Complex(0.0, 0.0));
-    //     result = op.apply(vec);
-    //     std::copy(result.begin(), result.end(), Hv);
-    // }, 1<<num_site, full_eigenvalues);
-
-    // // Sort both sets of eigenvalues for comparison
-    // std::sort(eigenvalues.begin(), eigenvalues.end());
-    // std::sort(full_eigenvalues.begin(), full_eigenvalues.end());
-
-    // // Compare and print results
-    // std::cout << "\nComparison between Lanczos and Full Diagonalization:" << std::endl;
-    // std::cout << "Index | Lanczos        | Full          | Difference" << std::endl;
-    // std::cout << "------------------------------------------------------" << std::endl;
-
-    // int num_to_compare = std::min(eigenvalues.size(), full_eigenvalues.size());
-    // num_to_compare = std::min(num_to_compare, 20);  // Limit to first 20 eigenvalues
-
-    // for (int i = 0; i < num_to_compare; i++) {
-    //     double diff = std::abs(eigenvalues[i] - full_eigenvalues[i]);
-    //     std::cout << std::setw(5) << i << " | " 
-    //               << std::setw(14) << std::fixed << std::setprecision(10) << eigenvalues[i] << " | "
-    //               << std::setw(14) << std::fixed << std::setprecision(10) << full_eigenvalues[i] << " | "
-    //               << std::setw(10) << std::scientific << std::setprecision(3) << diff << std::endl;
-    // }
-
-    // // Calculate and print overall accuracy statistics
-    // if (num_to_compare > 0) {
-    //     double max_diff = 0.0;
-    //     double sum_diff = 0.0;
-    //     for (int i = 0; i < num_to_compare; i++) {
-    //         double diff = std::abs(eigenvalues[i] - full_eigenvalues[i]);
-    //         max_diff = std::max(max_diff, diff);
-    //         sum_diff += diff;
-    //     }
-    //     double avg_diff = sum_diff / num_to_compare;
-        
-    //     std::cout << "\nAccuracy statistics:" << std::endl;
-    //     std::cout << "Maximum difference: " << std::scientific << std::setprecision(3) << max_diff << std::endl;
-    //     std::cout << "Average difference: " << std::scientific << std::setprecision(3) << avg_diff << std::endl;
-        
-    //     // Special focus on ground state and first excited state
-    //     if (full_eigenvalues.size() > 0 && eigenvalues.size() > 0) {
-    //         double ground_diff = std::abs(eigenvalues[0] - full_eigenvalues[0]);
-    //         std::cout << "Ground state error: " << std::scientific << std::setprecision(3) << ground_diff << std::endl;
-            
-    //         if (full_eigenvalues.size() > 1 && eigenvalues.size() > 1) {
-    //             double excited_diff = std::abs(eigenvalues[1] - full_eigenvalues[1]);
-    //             std::cout << "First excited state error: " << std::scientific << std::setprecision(3) << excited_diff << std::endl;
-    //         }
-    //     }
-    // }
+//     std::vector<double> eigenvalues_lanczos;
+//     block_lanczos([&](const Complex* v, Complex* Hv, int N) {
+//         std::vector<Complex> vec(v, v + N);
+//         std::vector<Complex> result(N, Complex(0.0, 0.0));
+//         result = op.apply(vec);
+//         std::copy(result.begin(), result.end(), Hv);
+//     }, (1<<num_site), 1000, 1e-10, eigenvalues_lanczos);
+
+//     // Print the results
+//     // std::cout << "Eigenvalues:" << std::endl;
+//     // for (size_t i = 0; i < 20; i++) {
+//     //     std::cout << "Eigenvalue " << i << " Chebyshev Filtered Lanczos: " << eigenvalues[i] << " Lanczos: " << eigenvalues_lanczos[i] << std::endl;
+//     // }
+//     // Run full diagonalization for comparison
+//     // std::vector<double> full_eigenvalues;
+//     // full_diagonalization([&](const Complex* v, Complex* Hv, int N) {
+//     //     std::vector<Complex> vec(v, v + N);
+//     //     std::vector<Complex> result(N, Complex(0.0, 0.0));
+//     //     result = op.apply(vec);
+//     //     std::copy(result.begin(), result.end(), Hv);
+//     // }, 1<<num_site, full_eigenvalues);
+
+//     // // Sort both sets of eigenvalues for comparison
+//     // std::sort(eigenvalues.begin(), eigenvalues.end());
+//     // std::sort(full_eigenvalues.begin(), full_eigenvalues.end());
+
+//     // // Compare and print results
+//     // std::cout << "\nComparison between Lanczos and Full Diagonalization:" << std::endl;
+//     // std::cout << "Index | Lanczos        | Full          | Difference" << std::endl;
+//     // std::cout << "------------------------------------------------------" << std::endl;
+
+//     // int num_to_compare = std::min(eigenvalues.size(), full_eigenvalues.size());
+//     // num_to_compare = std::min(num_to_compare, 20);  // Limit to first 20 eigenvalues
+
+//     // for (int i = 0; i < num_to_compare; i++) {
+//     //     double diff = std::abs(eigenvalues[i] - full_eigenvalues[i]);
+//     //     std::cout << std::setw(5) << i << " | " 
+//     //               << std::setw(14) << std::fixed << std::setprecision(10) << eigenvalues[i] << " | "
+//     //               << std::setw(14) << std::fixed << std::setprecision(10) << full_eigenvalues[i] << " | "
+//     //               << std::setw(10) << std::scientific << std::setprecision(3) << diff << std::endl;
+//     // }
+
+//     // // Calculate and print overall accuracy statistics
+//     // if (num_to_compare > 0) {
+//     //     double max_diff = 0.0;
+//     //     double sum_diff = 0.0;
+//     //     for (int i = 0; i < num_to_compare; i++) {
+//     //         double diff = std::abs(eigenvalues[i] - full_eigenvalues[i]);
+//     //         max_diff = std::max(max_diff, diff);
+//     //         sum_diff += diff;
+//     //     }
+//     //     double avg_diff = sum_diff / num_to_compare;
+        
+//     //     std::cout << "\nAccuracy statistics:" << std::endl;
+//     //     std::cout << "Maximum difference: " << std::scientific << std::setprecision(3) << max_diff << std::endl;
+//     //     std::cout << "Average difference: " << std::scientific << std::setprecision(3) << avg_diff << std::endl;
+        
+//     //     // Special focus on ground state and first excited state
+//     //     if (full_eigenvalues.size() > 0 && eigenvalues.size() > 0) {
+//     //         double ground_diff = std::abs(eigenvalues[0] - full_eigenvalues[0]);
+//     //         std::cout << "Ground state error: " << std::scientific << std::setprecision(3) << ground_diff << std::endl;
+            
+//     //         if (full_eigenvalues.size() > 1 && eigenvalues.size() > 1) {
+//     //             double excited_diff = std::abs(eigenvalues[1] - full_eigenvalues[1]);
+//     //             std::cout << "First excited state error: " << std::scientific << std::setprecision(3) << excited_diff << std::endl;
+//     //         }
+//     //     }
+//     // }
 
     return 0;
 }
 
 
-=======
-    std::vector<double> full_eigenvalues;
-    full_diagonalization([&](const Complex* v, Complex* Hv, int N) {
-        std::vector<Complex> vec(v, v + N);
-        std::vector<Complex> result(N, Complex(0.0, 0.0));
-        result = op.apply(vec);
-        std::copy(result.begin(), result.end(), Hv);
-    }, 1<<num_site, full_eigenvalues);
-
-    // Sort both sets of eigenvalues for comparison
-    std::sort(eigenvalues.begin(), eigenvalues.end());
-    std::sort(full_eigenvalues.begin(), full_eigenvalues.end());
-
-    // Compare and print results
-    std::cout << "\nComparison between Lanczos and Full Diagonalization:" << std::endl;
-    std::cout << "Index | Lanczos        | Full          | Difference" << std::endl;
-    std::cout << "------------------------------------------------------" << std::endl;
-
-    int num_to_compare = std::min(eigenvalues.size(), full_eigenvalues.size());
-    num_to_compare = std::min(num_to_compare, 20);  // Limit to first 20 eigenvalues
-
-    for (int i = 0; i < num_to_compare; i++) {
-        double diff = std::abs(eigenvalues[i] - full_eigenvalues[i]);
-        std::cout << std::setw(5) << i << " | " 
-                  << std::setw(14) << std::fixed << std::setprecision(10) << eigenvalues[i] << " | "
-                  << std::setw(14) << std::fixed << std::setprecision(10) << full_eigenvalues[i] << " | "
-                  << std::setw(10) << std::scientific << std::setprecision(3) << diff << std::endl;
-    }
-
-    // Calculate and print overall accuracy statistics
-    if (num_to_compare > 0) {
-        double max_diff = 0.0;
-        double sum_diff = 0.0;
-        for (int i = 0; i < num_to_compare; i++) {
-            double diff = std::abs(eigenvalues[i] - full_eigenvalues[i]);
-            max_diff = std::max(max_diff, diff);
-            sum_diff += diff;
-        }
-        double avg_diff = sum_diff / num_to_compare;
-        
-        std::cout << "\nAccuracy statistics:" << std::endl;
-        std::cout << "Maximum difference: " << std::scientific << std::setprecision(3) << max_diff << std::endl;
-        std::cout << "Average difference: " << std::scientific << std::setprecision(3) << avg_diff << std::endl;
-        
-        // Special focus on ground state and first excited state
-        if (full_eigenvalues.size() > 0 && eigenvalues.size() > 0) {
-            double ground_diff = std::abs(eigenvalues[0] - full_eigenvalues[0]);
-            std::cout << "Ground state error: " << std::scientific << std::setprecision(3) << ground_diff << std::endl;
-            
-            if (full_eigenvalues.size() > 1 && eigenvalues.size() > 1) {
-                double excited_diff = std::abs(eigenvalues[1] - full_eigenvalues[1]);
-                std::cout << "First excited state error: " << std::scientific << std::setprecision(3) << excited_diff << std::endl;
-            }
-        }
-    }
-
-    return 0;
-}
-
-
->>>>>>> 3b6b9b74
 // int main(){
 //     // Matrix size (not too large to keep computation reasonable)
 //     const int N = 500; 
@@ -3067,14 +2987,10 @@
 //     // Test all three methods
 //     std::cout << "Testing with " << N << "x" << N << " random Hermitian matrix\n";
 
-//     // Regular Lanczos
-//     std::vector<double> lanczosEigenvalues;
-//     std::vector<ComplexVector> lanczosEigenvectors;
-<<<<<<< HEAD
-//     block_lanczos(matVecMult, N, N/2, 1e-10, lanczosEigenvalues, &lanczosEigenvectors);
-=======
-//     CG(matVecMult, N, N/2, 1000, 1e-10, lanczosEigenvalues, &lanczosEigenvectors);
->>>>>>> 3b6b9b74
+    // Regular Lanczos
+    std::vector<double> lanczosEigenvalues;
+    std::vector<ComplexVector> lanczosEigenvectors;
+    block_lanczos(matVecMult, N, N/2, 1e-10, lanczosEigenvalues, &lanczosEigenvectors);
 
 //     // Lanczos with CG refinement
 //     std::vector<double> lanczosCGEigenvalues;
